# app.py (ολοκληρωμένο, με ενσωματωμένη λογική για per-line categorization -> epsilon per-vat files)
import os
import sys
import json
import traceback
import logging
import base64
import re
<<<<<<< HEAD
from urllib.parse import urlsplit, urlparse, urlunparse
from logging.handlers import RotatingFileHandler
import datetime
from typing import Any, List, Dict, Optional, Tuple
from datetime import datetime as _dt
from werkzeug.utils import secure_filename
from datetime import timezone
from markupsafe import escape, Markup
from flask import Flask, render_template, request, redirect, url_for, send_file, flash, jsonify, session
import tempfile
import zipfile
import shutil
from scraper import scrape_wedoconnect, scrape_mydatapi, scrape_einvoice, scrape_impact, scrape_epsilon
import requests
import pandas as pd
from shutil import move
import importlib
import io
import csv
import unicodedata
import secrets
import qrcode
from epsilon_bridge_multiclient_strict import (
    run_and_report_dynamic,
    export_multiclient_strict,
    build_preview_strict_multiclient,
    _load_client_map,           # για ανάγνωση client_db (υπάρχει ήδη στο αρχείο σου)
    _safe_json_read,            # για ανάγνωση json εφόσον χρειαστεί
    _norm_afm,   # <-- απαιτείται
    # προαιρετικά: export_multiclient_strict
)
from scraper_receipt import detect_and_scrape as scrape_receipt
# local mydata helper
from fetch import request_docs
import sys, subprocess, json
from pathlib import Path
# --- Lock + current_app imports (paste here) ---
import threading
try:
    from filelock import FileLock  # προτιμώμενο, cross-process
except Exception:
    # fallback: lightweight in-process lock usable as context manager
    class FileLock:
        def __init__(self, path, timeout=None):
            self.path = path
            self.timeout = timeout
            self._lock = threading.Lock()

        def acquire(self, timeout=None):
            if timeout is None:
                return self._lock.acquire()
            try:
                return self._lock.acquire(timeout=float(timeout))
            except TypeError:
                return self._lock.acquire()

        def release(self):
            try:
                self._lock.release()
            except RuntimeError:
                pass

        def __enter__(self):
            self.acquire(timeout=self.timeout)
            return self

        def __exit__(self, exc_type, exc_val, exc_tb):
            self.release()

from flask import current_app
from epsilon_bridge_multiclient_strict import build_preview_rows_for_ui
from utils import decode_qr_from_file, decode_qr_payloads, extract_mark


# --- end lock + current_app imports ---
# --- Compatibility shim: unify invoice-scraper vs receipt-scraper usage ---
# Αυτό το snippet προσπαθεί να χρησιμοποιήσει:
# 1) scrape_receipt από module scraper (αν υπάρχει) ή
# 2) detect_and_scrape από scraper_receipt.py (αν υπάρχει)
# και παρέχει την helper συνάρτηση call_scrape_receipt(mark)
import importlib
scrape_receipt_callable = None

def _client_map_for_vat(vat: str):
    """
    Γυρνά dict σαν του builder:
      {"by_afm": {...}, "by_id": set([...]), "cols": [...]}
    """
    try:
        paths = resolve_paths_for_vat(str(vat), base_invoices_dir="data/epsilon")
        return bridge_load_client_map(paths["client_db"])
    except Exception as e:
        current_app.logger.warning("client_db load failed for VAT %s: %s", vat, e)
        return {"by_afm": {}, "by_id": set(), "cols": []}

def strip_server_totals(html: str) -> str:
    """Αφαιρεί οτιδήποτε <tfoot> και όποια τυχόν 'ΣΥΝΟΛΑ' γραμμή έχει
    τρυπώσει στο <tbody>, ώστε να αφήσουμε ΜΟΝΟ τα δυναμικά totals client-side."""
    try:
        if not html:
            return html
        # Καθάρισε προϋπάρχον <tfoot> (server-side)
        html = re.sub(r"(?is)<tfoot[\s\S]*?</tfoot>", "", html, flags=re.I)

        # Καθάρισε όποια γραμμή tbody περιέχει τη λέξη ΣΥΝΟΛΑ (αν έχει μπει ως tr)
        html = re.sub(r"(?is)<tr[^>]*>[^<]*συνολ[άα][^<]*</tr>", "", html, flags=re.I)

        return html
    except Exception:
        return html
def _normalize_receipt_res(res):
    """Normalize the various possible outputs of the receipt scraper into a dict."""
    try:
        if not res or not isinstance(res, dict):
            return {"ok": False, "error": "scraper returned no dict"}
        return {
            "ok": True,
            "MARK": res.get("MARK") or res.get("mark") or res.get("invoice_id") or res.get("id"),
            "issue_date": res.get("issue_date") or res.get("issueDate") or res.get("date") or "",
            "issuer_vat": res.get("issuer_vat") or res.get("issuer_vat_number") or res.get("issuerAFM") or res.get("AFM") or "",
            "total_amount": res.get("total_amount") or res.get("totalAmount") or res.get("totalValue") or res.get("amount") or "",
            "doc_type": res.get("doc_type") or res.get("docType") or res.get("doc_type_readable") or "",
            "is_invoice": bool(res.get("is_invoice")) if "is_invoice" in res else False,
            "raw": res
        }
    except Exception as e:
        return {"ok": False, "error": f"normalize failed: {e}"}

# try import scrape_receipt from scraper
try:
    _scraper_mod = importlib.import_module("scraper")
    if hasattr(_scraper_mod, "scrape_receipt") and callable(getattr(_scraper_mod, "scrape_receipt")):
        def call_scrape_receipt(mark):
            try:
                res = _scraper_mod.scrape_receipt(mark)
                return _normalize_receipt_res(res)
            except Exception as e:
                return {"ok": False, "error": f"scraper.scrape_receipt failed: {e}"}
        scrape_receipt_callable = call_scrape_receipt
except Exception:
    pass

# fallback to scraper_receipt.detect_and_scrape
if scrape_receipt_callable is None:
    try:
        _sr = importlib.import_module("scraper_receipt")
        if hasattr(_sr, "detect_and_scrape") and callable(getattr(_sr, "detect_and_scrape")):
            def call_scrape_receipt(mark):
                try:
                    res = _sr.detect_and_scrape(mark)
                    return _normalize_receipt_res(res)
                except Exception as e:
                    return {"ok": False, "error": f"scraper_receipt.detect_and_scrape failed: {e}"}
            scrape_receipt_callable = call_scrape_receipt
    except Exception:
        scrape_receipt_callable = None

# Now call_scrape_receipt(mark) is available if either module provided the functionality.


# Remote QR session management (desktop ↔ mobile bridge)
REMOTE_QR_SESSIONS: Dict[str, Dict[str, Any]] = {}
REMOTE_QR_LOCK = threading.Lock()
REMOTE_QR_MAX_SESSIONS = 200
REMOTE_QR_SESSION_TTL = datetime.timedelta(minutes=15)
REMOTE_QR_IDLE_TTL = datetime.timedelta(minutes=5)
REMOTE_QR_REMOTE_STALE = datetime.timedelta(seconds=45)


def _preferred_request_scheme() -> str:
    """Resolve the most appropriate scheme for external links."""
    forwarded_proto = request.headers.get("X-Forwarded-Proto") if request else None
    if forwarded_proto:
        return forwarded_proto.split(",")[0].strip() or request.scheme
    render_external_url = os.environ.get("RENDER_EXTERNAL_URL") or os.environ.get("PUBLIC_BASE_URL")
    if render_external_url:
        try:
            return urlsplit(render_external_url).scheme or request.scheme
        except Exception:
            return request.scheme
    return request.scheme


def _build_external_url(endpoint: str, **values: Any) -> str:
    """Build an external URL that respects proxy headers or explicit overrides."""
    base_override = os.environ.get("PUBLIC_BASE_URL") or os.environ.get("RENDER_EXTERNAL_URL")
    relative = url_for(endpoint, _external=False, **values)
    if base_override:
        base = base_override.rstrip("/")
        return f"{base}{relative}"

    scheme = _preferred_request_scheme()
    forwarded_host = request.headers.get("X-Forwarded-Host") if request else None
    host = (forwarded_host.split(",")[0].strip() if forwarded_host else None) or request.host
    return f"{scheme}://{host}{relative}"


def _generate_qr_data_uri(text: str) -> str:
    if not text:
        return ""
    try:
        qr = qrcode.QRCode(
            version=None,
            error_correction=qrcode.constants.ERROR_CORRECT_Q,
            box_size=6,
            border=2,
        )
        qr.add_data(text)
        qr.make(fit=True)
        image = qr.make_image(fill_color="black", back_color="white")
        buffer = io.BytesIO()
        image.save(buffer, format="PNG")
        encoded = base64.b64encode(buffer.getvalue()).decode("ascii")
        return f"data:image/png;base64,{encoded}"
    except Exception as exc:
        current_app.logger.warning("Failed to render QR data URI: %s", exc)
        return ""


def _normalize_remote_mode(mode: Any) -> str:
    try:
        value = str(mode or "").strip().lower()
    except Exception:
        value = ""
    return "receipts" if value == "receipts" else "invoices"


def _remote_qr_now() -> datetime.datetime:
    return datetime.datetime.now(datetime.timezone.utc)


def _parse_bool(value: Any) -> Optional[bool]:
    if value is None:
        return None
    if isinstance(value, bool):
        return value
    if isinstance(value, (int, float)):
        return bool(value)
    if isinstance(value, str):
        normalized = value.strip().lower()
        if normalized in {"1", "true", "yes", "on"}:
            return True
        if normalized in {"0", "false", "no", "off", ""}:
            return False
    return None


def _normalize_scanned_value(raw: str) -> str:
    try:
        text = (raw or "").strip()
    except Exception:
        return ""
    if not text:
        return ""

    if not text.lower().startswith(("http://", "https://")):
        return text

    try:
        parsed = urlparse(text)
    except Exception:
        return text

    hostname = (parsed.hostname or "").lower()
    path = parsed.path or ""

    if "epsilondigital" in hostname:
        path = re.sub(r":\d+(?=$|/)", "", path)
        path = re.sub(r"/{2,}", "/", path or "/")
        if not path.startswith("/"):
            path = "/" + path
        trimmed = path.rstrip("/")
        if not trimmed:
            trimmed = "/"
        parsed = parsed._replace(path=trimmed, query="", fragment="")
        return urlunparse(parsed)

    return urlunparse(parsed)


def _ensure_remote_owner_token() -> str:
    token = session.get("_remote_qr_owner")
    if not token:
        token = secrets.token_urlsafe(18)
        session["_remote_qr_owner"] = token
    return token


def _purge_remote_sessions() -> None:
    now = _remote_qr_now()
    with REMOTE_QR_LOCK:
        expired: List[str] = []
        for sid, data in list(REMOTE_QR_SESSIONS.items()):
            expires_at: Optional[datetime.datetime] = data.get("expires_at")
            last_seen: datetime.datetime = (
                data.get("last_seen")
                or data.get("created_at")
                or now
            )
            if expires_at and now > expires_at:
                expired.append(sid)
                continue
            if now - last_seen > REMOTE_QR_IDLE_TTL:
                expired.append(sid)

        for sid in expired:
            REMOTE_QR_SESSIONS.pop(sid, None)

        excess = len(REMOTE_QR_SESSIONS) - REMOTE_QR_MAX_SESSIONS
        if excess > 0:
            # Sort by last_seen (fallback to created_at) ascending so the stalest are evicted first.
            sorted_items = sorted(
                REMOTE_QR_SESSIONS.items(),
                key=lambda item: (
                    item[1].get("last_seen")
                    or item[1].get("created_at")
                    or now
                ),
            )
            for sid, _ in sorted_items[:excess]:
                REMOTE_QR_SESSIONS.pop(sid, None)


def _sanitize_summary_state(value: Any) -> Optional[Dict[str, Any]]:
    if value is None:
        return None
    if not isinstance(value, dict):
        return {}

    def _clip_text(text: Any, limit: int = 240) -> str:
        try:
            rendered = str(text or "")
        except Exception:
            rendered = ""
        if len(rendered) > limit:
            return rendered[: limit - 1] + "…"
        return rendered

    state: Dict[str, Any] = {
        "visible": bool(value.get("visible")),
        "mark": _clip_text(value.get("mark"), 120),
        "can_save": bool(value.get("can_save")),
        "can_close": bool(value.get("can_close")),
    }

    totals = value.get("totals")
    if isinstance(totals, dict):
        state["totals"] = {
            "net": _clip_text(totals.get("net"), 80),
            "vat": _clip_text(totals.get("vat"), 80),
            "total": _clip_text(totals.get("total"), 80),
        }

    banner = value.get("reclassification_banner") or {}
    if isinstance(banner, dict):
        state["reclassification_banner"] = {
            "visible": bool(banner.get("visible")),
            "text": _clip_text(banner.get("text"), 280),
        }

    lines: List[Dict[str, Any]] = []
    for entry in value.get("lines", []):
        if not isinstance(entry, dict):
            continue
        line_id_raw = entry.get("id") or entry.get("line_id") or entry.get("lid")
        try:
            line_id = str(line_id_raw or "").strip()
        except Exception:
            line_id = ""
        if not line_id:
            continue
        line: Dict[str, Any] = {"id": line_id[: 80]}
        if entry.get("index") is not None:
            line["index"] = int(entry.get("index")) if isinstance(entry.get("index"), int) else entry.get("index")
        if entry.get("description") is not None:
            line["description"] = _clip_text(entry.get("description"), 360)
        if entry.get("amount") is not None:
            line["amount"] = _clip_text(entry.get("amount"), 120)
        if entry.get("vat") is not None:
            line["vat"] = _clip_text(entry.get("vat"), 120)
        if entry.get("category") is not None:
            line["category"] = _clip_text(entry.get("category"), 160)
        if entry.get("selected_label") is not None:
            line["selected_label"] = _clip_text(entry.get("selected_label"), 160)

        options: List[Dict[str, str]] = []
        for opt in entry.get("options", []):
            if not isinstance(opt, dict):
                continue
            val = _clip_text(opt.get("value"), 160)
            label = _clip_text(opt.get("label"), 220)
            options.append({"value": val, "label": label})
            if len(options) >= 40:
                break
        if options:
            line["options"] = options

        lines.append(line)
        if len(lines) >= 80:
            break

    state["lines"] = lines
    state["updated_at"] = _clip_text(value.get("updated_at") or value.get("timestamp") or "", 160)

    return state


def _sanitize_remote_control(value: Any) -> Optional[Dict[str, Any]]:
    if not isinstance(value, dict):
        return None
    control_type = value.get("type")
    try:
        normalized_type = str(control_type or "").strip().lower()
    except Exception:
        normalized_type = ""
    allowed = {
        "summary_set_category",
        "summary_save",
        "summary_close",
        "summary_confirm",
    }
    if normalized_type not in allowed:
        return None

    control: Dict[str, Any] = {"type": normalized_type}
    if normalized_type == "summary_set_category":
        try:
            line_id = str(value.get("line_id") or value.get("id") or "").strip()
        except Exception:
            line_id = ""
        try:
            category = str(value.get("category") or value.get("value") or "").strip()
        except Exception:
            category = ""
        if not line_id:
            return None
        control["line_id"] = line_id[: 80]
        control["category"] = category[: 200]
    return control
BASE_DIR = os.path.abspath(os.path.dirname(__file__))

DATA_DIR = os.path.join(BASE_DIR, "data")
UPLOADS_DIR = os.path.join(BASE_DIR, "uploads")
TEMPLATES_DIR = os.path.join(BASE_DIR, "templates")
os.makedirs(DATA_DIR, exist_ok=True)
os.makedirs(UPLOADS_DIR, exist_ok=True)

CACHE_FILE = os.path.join(DATA_DIR, "invoices_cache.json")
SUMMARY_FILE = os.path.join(DATA_DIR, "summary.json")
CREDENTIALS_FILE = os.path.join(DATA_DIR, "credentials.json")
DEFAULT_EXCEL_FILE = os.path.join(UPLOADS_DIR, "invoices.xlsx")
ERROR_LOG = os.path.join(DATA_DIR, "error.log")
EPSILON_JSON_PATH = os.path.join(DATA_DIR, 'epsilon_invoices.json')
EPSILON_EXCEL_PATH = os.path.join(DATA_DIR, 'epsilon_invoices.xlsx')
MARK_COUNTER_PATH = os.path.join(DATA_DIR, 'mark_counter.json')

AADE_USER_ENV = os.getenv("AADE_USER_ID", "")
AADE_KEY_ENV = os.getenv("AADE_SUBSCRIPTION_KEY", "")
MYDATA_ENV = (os.getenv("MYDATA_ENV") or "sandbox").lower()
ALLOWED_CLIENT_EXT = {'.xlsx', '.xls', '.csv'}



app = Flask(__name__, template_folder=TEMPLATES_DIR)
app.secret_key = os.getenv("FLASK_SECRET", "change-me")
app.config["UPLOAD_FOLDER"] = UPLOADS_DIR
FISCAL_META = 'fiscal.meta.json'   # αποθηκεύεται μέσα στο DATA_DIR
REQUIRED_CLIENT_COLUMNS = {"ΑΦΜ", "Επωνυμία", "Διεύθυνση", "Πόλη", "ΤΚ", "Τηλέφωνο"}  # προσάρμοσε αν χρειάζεται
CREDENTIALS_PATH = os.path.join(DATA_DIR, "credentials.json")

def _load_credentials():
    p = Path(CREDENTIALS_PATH)
    if not p.exists():
        return []
    try:
        with p.open("r", encoding="utf-8") as f:
            data = json.load(f)
        # Δέξου είτε λίστα είτε μοναδικό αντικείμενο
        if isinstance(data, dict):
            data = [data]
        return data
    except Exception as e:
        app.logger.warning("Failed to load credentials.json: %s", e)
        return []

def _save_credentials(items):
    CREDENTIALS_PATH.parent.mkdir(parents=True, exist_ok=True)
    with open(CREDENTIALS_PATH, "w", encoding="utf-8") as f:
        json.dump(items, f, ensure_ascii=False, indent=2)

def _find_client(creds, vat=None, name=None):
    if vat:
        for c in creds:
            if str(c.get("vat","")).strip() == str(vat).strip():
                return c
    if name:
        for c in creds:
            if str(c.get("name","")).strip() == str(name).strip():
                return c
    return creds[0] if creds else None

def _load_all_credentials():
    try:
        with open(CREDENTIALS_PATH, "r", encoding="utf-8") as f:
            return json.load(f) or []
    except FileNotFoundError:
        return []
    except Exception:
        return []

def _save_all_credentials(creds):
    os.makedirs(DATA_DIR, exist_ok=True)
    with open(CREDENTIALS_PATH, "w", encoding="utf-8") as f:
        json.dump(creds, f, ensure_ascii=False, indent=2)

def _active_cred_index(creds):
    active = get_active_credential_from_session() or {}
    vat = (active.get("vat") or "").strip()
    name = (active.get("name") or "").strip()
    for i,c in enumerate(creds):
        if vat and str(c.get("vat") or "").strip() == vat:
            return i
    for i,c in enumerate(creds):
        if name and str(c.get("name") or "").strip() == name:
            return i
    return 0 if creds else -1

def _profiles_get_for_active():
    creds = _load_all_credentials()
    idx = _active_cred_index(creds)
    if idx < 0:
        return [], []
    c = creds[idx]
    c.setdefault("char_profiles", [])  # [{id,name,map}]
    tags = _list_invoice_categories(c)
    return c["char_profiles"], tags

def _profiles_set_for_active(profiles):
    creds = _load_all_credentials()
    idx = _active_cred_index(creds)
    if idx < 0:
        return False
    creds[idx]["char_profiles"] = profiles
    _save_all_credentials(creds)
    return True


@app.before_request
def log_request_path():
    log.info("Incoming request: method=%s path=%s remote=%s ref=%s", request.method, request.path, request.remote_addr, request.referrer)
# --- Logging (Europe/Athens timezone) ---
import datetime
import logging
from logging.handlers import RotatingFileHandler

# Προσπάθεια για DST-aware ζώνη ώρας Ελλάδας
try:
    from zoneinfo import ZoneInfo  # Python 3.9+
    GREECE_TZ = ZoneInfo("Europe/Athens")
except Exception:
    try:
        import pytz  # fallback αν λείπει zoneinfo
        GREECE_TZ = pytz.timezone("Europe/Athens")
    except Exception:
        # έσχατο fallback: σταθερό UTC+3 (χωρίς DST)
        GREECE_TZ = datetime.timezone(datetime.timedelta(hours=3))

class GreeceTZFormatter(logging.Formatter):
    """Formatter που τυπώνει timestamps σε Europe/Athens."""
    def __init__(self, fmt=None, datefmt=None, tz=GREECE_TZ):
        super().__init__(fmt=fmt, datefmt=datefmt)
        self.tz = tz

    def formatTime(self, record, datefmt=None):
        # Χτίζουμε timezone-aware datetime από το record.created
        dt = datetime.datetime.fromtimestamp(record.created, self.tz)
        if datefmt:
            return dt.strftime(datefmt)
        # default: ISO-like χωρίς milliseconds
        return dt.isoformat(timespec="seconds")

log = logging.getLogger("mydata_app")


def delete_customer_data_files(vat: str) -> Dict[str, Any]:
    """Remove JSON/Excel artifacts for a specific VAT from DATA_DIR.

    Returns a dict with keys:
      - count: number of files removed
      - files: absolute paths removed
      - failed: list of {'path', 'error'} for files that could not be removed
    """

    vat = str(vat or "").strip()
    result: Dict[str, Any] = {"count": 0, "files": [], "failed": []}
    if not vat:
        return result

    tokens = {vat}
    digits_only = re.sub(r"\D", "", vat)
    if digits_only:
        tokens.add(digits_only)

    allowed_ext = {".json", ".xlsx", ".xls", ".csv"}
    base_dir = os.path.abspath(DATA_DIR)

    for root, _, files in os.walk(base_dir):
        for fname in files:
            _, ext = os.path.splitext(fname)
            if ext.lower() not in allowed_ext:
                continue
            if not any(token and token in fname for token in tokens):
                continue
            path = os.path.join(root, fname)
            try:
                os.remove(path)
                result["count"] += 1
                result["files"].append(path)
            except FileNotFoundError:
                continue
            except Exception as exc:  # pragma: no cover - safeguard logging
                log.warning("Failed to remove data file %s for VAT %s: %s", path, vat, exc)
                result["failed"].append({"path": path, "error": str(exc)})

    return result
log.setLevel(logging.INFO)

if not log.handlers:
    fmt = "%(asctime)s %(levelname)s %(message)s"
    datefmt = "%Y-%m-%d %H:%M:%S%z"

    # Console
    sh = logging.StreamHandler(sys.stdout)
    sh.setLevel(logging.INFO)
    sh.setFormatter(GreeceTZFormatter(fmt=fmt, datefmt=datefmt, tz=GREECE_TZ))
    log.addHandler(sh)

    # Rotating file
    fh = RotatingFileHandler(ERROR_LOG, maxBytes=5 * 1024 * 1024, backupCount=3, encoding="utf-8")
    fh.setLevel(logging.INFO)
    fh.setFormatter(GreeceTZFormatter(fmt=fmt, datefmt=datefmt, tz=GREECE_TZ))
    log.addHandler(fh)

# (προαιρετικά) συντόνισε και τον werkzeug logger να γράφει με το ίδιο formatter
try:
    wlog = logging.getLogger("werkzeug")
    wlog.setLevel(logging.INFO)
    if not wlog.handlers:
        wsh = logging.StreamHandler(sys.stdout)
        wsh.setLevel(logging.INFO)
        wsh.setFormatter(GreeceTZFormatter(fmt=fmt, datefmt=datefmt, tz=GREECE_TZ))
        wlog.addHandler(wsh)
except Exception:
    pass

log.info("Starting app - MYDATA_ENV=%s", MYDATA_ENV)

GLOBAL_ACCOUNTS_NAME = "__global_accounts__"
# keep settings inside data/ so it's co-located with other app files
SETTINGS_FILE = os.path.join(DATA_DIR, "credentials_settings.json")
VAT_MAP = {
    "1": "ΦΠΑ 24%",
    "2": "ΦΠΑ 13%",
    "3": "ΦΠΑ 6%",
    "4": "ΦΠΑ 17%",
    "5": "ΦΠΑ 9%",
    "6": "ΦΠΑ 4%",
    "7": "Εξαιρούμενο άρθρο 39α",
    "8": "Εξαιρούμενο άρθρο 47β",
    "9": "Άνευ ΦΠΑ",
}
# ==== app.py (HEAD) ====
from pathlib import Path
import os, json, uuid, datetime

ROOT_DIR = Path(__file__).resolve().parent
DEFAULT_CRED_PATH = ROOT_DIR / "data" / "credentials.json"
CREDENTIALS_PATH = Path(os.environ.get("CREDENTIALS_PATH", DEFAULT_CRED_PATH))

VAT_KEYS = ["0%", "6%", "13%", "17%", "24%"]
VAT_RATE_NUMERIC = ["0", "6", "13", "17", "24"]

SERIES_SETTING_KEYS = [
    "invoice_general",
    "invoice_services",
    "invoice_credit",
    "receipt_retail",
    "receipt_services",
    "receipt_credit",
]

SERIES_INVOICE_DEFAULT = "invoice_general"
SERIES_RECEIPT_DEFAULT = "receipt_retail"

SERIES_FALLBACK_MAP = {
    "invoice_services": SERIES_INVOICE_DEFAULT,
    "invoice_credit": SERIES_INVOICE_DEFAULT,
    "receipt_services": SERIES_RECEIPT_DEFAULT,
    "receipt_credit": SERIES_RECEIPT_DEFAULT,
}

DEFAULT_INVOICE_CATEGORY_LABELS: Dict[str, str] = {
    "αγορες_εμπορευματων": "Αγορές εμπορευμάτων",
    "αγορες_α_υλων": "Αγορές α' υλών",
    "γενικες_δαπανες": "Γενικές δαπάνες",
    "γενικες_δαπανες_με_φπα": "Γενικές δαπάνες με ΦΠΑ",
    "αμοιβες_τριτων": "Αμοιβές και έξοδα τρίτων",
    "δαπανες_χωρις_φπα": "Δαπάνες χωρίς δικαίωμα έκπτωσης ΦΠΑ",
    "εγγυοδοσια": "Εγγυοδοσία",
    "αποδειξακια": "Αποδειξάκια",
}


def _ensure_custom_categories_list(client: Dict[str, Any]) -> List[Dict[str, Any]]:
    if not isinstance(client, dict):
        return []
    arr = client.get("custom_categories")
    if isinstance(arr, list):
        return arr
    client["custom_categories"] = []
    return client["custom_categories"]


def _category_labels_for_client(client: Optional[Dict[str, Any]]) -> Dict[str, str]:
    labels = dict(DEFAULT_INVOICE_CATEGORY_LABELS)
    if not isinstance(client, dict):
        return labels
    for item in _ensure_custom_categories_list(client):
        slug = str(item.get("id") or item.get("slug") or "").strip()
        if not slug:
            continue
        label = str(item.get("label") or slug).strip()
        if label:
            labels[slug] = label
    return labels


def _list_invoice_categories(client: Optional[Dict[str, Any]], include_receipts: bool = False) -> List[str]:
    if not isinstance(client, dict):
        return []
    out: List[str] = []
    for tag in client.get("expense_tags") or []:
        if not tag:
            continue
        tag_str = str(tag).strip()
        if not tag_str:
            continue
        if not include_receipts and tag_str.lower() == "αποδειξακια":
            continue
        if tag_str not in out:
            out.append(tag_str)
    for item in _ensure_custom_categories_list(client):
        if not item or not item.get("enabled"):
            continue
        slug = str(item.get("id") or item.get("slug") or "").strip()
        if slug and slug not in out:
            out.append(slug)
    return out


def _slugify_custom_category(label: str, existing: Optional[set[str]] = None) -> str:
    existing = existing or set()
    base = _normalize(label or "")
    base = base.replace(" ", "_")
    base = re.sub(r"[^a-z0-9_]+", "", base)
    base = re.sub(r"_+", "_", base).strip("_")
    if not base:
        base = "custom"
    if not base.startswith("custom_"):
        base = f"custom_{base}"
    candidate = base
    counter = 2
    while candidate in existing:
        candidate = f"{base}_{counter}"
        counter += 1
    return candidate


def _normalize_custom_accounts(accounts: Optional[Dict[str, Any]]) -> Dict[str, str]:
    out: Dict[str, str] = {}
    accounts = accounts or {}
    for rate in VAT_RATE_NUMERIC:
        raw = accounts.get(rate)
        val = str(raw).strip() if isinstance(raw, (str, int, float)) else ""
        out[rate] = val
    return out


def _allowed_vat_keys_for_category(item: Optional[Dict[str, Any]]) -> List[str]:
    if not isinstance(item, dict):
        return []
    accounts = _normalize_custom_accounts(item.get("accounts") if isinstance(item, dict) else {})
    allowed: List[str] = []
    for rate in VAT_RATE_NUMERIC:
        code = accounts.get(rate, "")
        if code:
            allowed.append(f"{rate}%")
    return allowed


def _category_vat_constraints(client: Optional[Dict[str, Any]]) -> Dict[str, List[str]]:
    constraints: Dict[str, List[str]] = {}
    if not isinstance(client, dict):
        return constraints
    for item in _ensure_custom_categories_list(client):
        slug = str(item.get("id") or item.get("slug") or "").strip()
        if not slug:
            continue
        allowed = _allowed_vat_keys_for_category(item)
        if allowed:
            constraints[slug] = allowed
    return constraints


def _merge_settings_with_custom(settings: Dict[str, Any], client: Optional[Dict[str, Any]]) -> Dict[str, Any]:
    merged = dict(settings or {})
    if not isinstance(client, dict):
        return merged
    for cat in _ensure_custom_categories_list(client):
        slug = str(cat.get("id") or cat.get("slug") or "").strip()
        if not slug:
            continue
        accounts = _normalize_custom_accounts(cat.get("accounts") if isinstance(cat, dict) else {})
        for rate, code in accounts.items():
            if not code:
                continue
            key = f"account_{slug}_fpa_kat_{rate}%"
            merged[key] = code
    return merged


def _custom_categories_payload(client: Optional[Dict[str, Any]]) -> List[Dict[str, Any]]:
    if not isinstance(client, dict):
        return []
    payload: List[Dict[str, Any]] = []
    for item in _ensure_custom_categories_list(client):
        slug = str(item.get("id") or item.get("slug") or "").strip()
        if not slug:
            continue
        accounts = _normalize_custom_accounts(item.get("accounts") if isinstance(item, dict) else {})
        payload.append({
            "id": slug,
            "label": str(item.get("label") or slug),
            "enabled": bool(item.get("enabled")),
            "accounts": accounts,
            "allowed_vat_keys": _allowed_vat_keys_for_category(item),
        })
    return payload
def _resolve_client_db_path(vat: str) -> str | None:
    """
    Επιστρέφει διαδρομή του client_db για το συγκεκριμένο VAT με λογική fallback.
    Αναζήτηση με προτεραιότητα per-VAT και μετά global.
    """
    vat = str(vat or "").strip()
    candidates = [
        f"data/epsilon/client_db_{vat}.xlsx",
        f"data/epsilon/client_db_{vat}.xls",
        "data/epsilon/client_db.xlsx",
        "data/epsilon/client_db.xls",
        "client_db.xlsx",
        "client_db.xls",
    ]
    for p in candidates:
        if os.path.exists(p):
            return p
    current_app.logger.warning(
        "client_db not found for VAT %s; tried: %s", vat, candidates
    )
    return None

def _normalize(s: str) -> str:
    """
    Κανονικοποίηση string: lower, χωρίς τόνους/διακριτικά, trim.
    """
    s = str(s or "").strip()
    s = unicodedata.normalize("NFD", s)
    s = "".join(ch for ch in s if unicodedata.category(ch) != "Mn")
    return s.lower()

def _canon_afm(val) -> str:
    """
    Επιστρέφει AFM μόνο με ψηφία (αφαιρεί διαχωριστικά, κενά, κλπ).
    Αν δεν βρεθούν ψηφία, επιστρέφει trimmed string.
    """
    txt = str(val or "").strip()
    digits = re.sub(r"\D+", "", txt)
    return digits or txt

# Υποψήφιοι τίτλοι στηλών για AFM & ID (σε normalized μορφή)
_AFM_HEADER_CANDIDATES = {
    "afm", "αφμ", "vat", "vat no", "vat number", "a.f.m", "a.f.m.", "tax id", "taxid"
}
_ID_HEADER_CANDIDATES = {
    # Πολλές γραφές για 'Κωδ. Συναλλασσόμενου'
    "κωδ. συναλλασσομενου", "κωδ συναλλασσομενου", "κωδικος συναλλασσομενου",
    "κωδικος", "κωδ.", "κωδ", "id", "customer id", "account id",
    "κωδ. πελατη", "κωδ πελατη", "κωδικος πελατη",
    "κωδ. προμηθευτη", "κωδικος προμηθευτη",
}

def _read_first_sheet_anyname(path: str) -> pd.DataFrame:
    """
    Διαβάζει ΠΑΝΤΑ το 1ο sheet (index 0), ανεξαρτήτως ονόματος.
    Υποστηρίζει .xls (xlrd==1.2.0) και .xlsx (openpyxl).
    """
    if not path:
        return pd.DataFrame()
    ext = os.path.splitext(path)[1].lower()
    try:
        engine = "xlrd" if ext == ".xls" else "openpyxl"
        xls = pd.ExcelFile(path, engine=engine)
        first_name = xls.sheet_names[0]
        df = xls.parse(first_name)
        current_app.logger.info(
            "client_db: using first sheet name=%r rows=%d", first_name, len(df)
        )
        return df
    except Exception as e:
        current_app.logger.exception("Failed to read first sheet from '%s': %s", path, e)
        # ύστατο fallback: read_excel (παίρνει 1ο sheet by default)
        try:
            df = pd.read_excel(path)
            current_app.logger.warning("client_db: fallback read_excel() rows=%d", len(df))
            return df
        except Exception as e2:
            current_app.logger.exception("Fallback read_excel failed for '%s': %s", path, e2)
            return pd.DataFrame()

def _detect_cols(df: pd.DataFrame) -> tuple[str | None, str | None]:
    """
    Εντοπίζει ονόματα στηλών για AFM και CUSTID.
    - Ανίχνευση με απόλυτη ταύτιση candidate sets
    - ή με patterns ('συναλλασ' & 'κωδ' για ID, 'afm/αφμ/vat' για AFM)
    """
    afm_col, id_col = None, None
    for c in list(df.columns):
        lc = _normalize(c)
        if afm_col is None and (
            lc in _AFM_HEADER_CANDIDATES or "αφμ" in lc or "vat" in lc or "afm" in lc
        ):
            afm_col = c
        if id_col is None and (
            lc in _ID_HEADER_CANDIDATES or ("συναλλασ" in lc and ("κωδ" in lc or "κωδικ"))
        ):
            id_col = c
    return afm_col, id_col

def _coerce_id(val):
    """
    Μετατρέπει το ID σε integer όταν είναι "170", "170.0", κ.λπ.·
    αλλιώς το επιστρέφει ως string (ώστε να διατηρούνται τυχόν leading zeros).
    """
    if pd.isna(val):
        return None
    s = str(val).strip()
    if s == "":
        return None
    # αν είναι float-μορφής ακέραιος (π.χ. 170.0) → int
    try:
        f = float(s)
        if f.is_integer():
            return int(f)
    except Exception:
        pass
    return s

APP_DIR = os.path.abspath(os.path.dirname(__file__))
if APP_DIR not in sys.path:
    sys.path.append(APP_DIR)


def _looks_like_receipt(rec: dict) -> bool:
    t = f"{rec.get('DOCTYPE','')} {rec.get('type','')} {rec.get('category','')} {rec.get('series','')}".lower()
    return any(k in t for k in ("receipt", "αποδειξ", "λιαν"))

def _collect_missing_afm_from_preview(rows):
    missing = {}
    for r in rows or []:
        if not _looks_like_receipt(r):
            continue
        cid = r.get("CUSTID")
        if cid not in (None, "", 0):
            continue
        afm = _norm_afm(r.get("AFM_ISSUER") or r.get("AFM") or "")
        if not afm:
            continue
        name = (r.get("ISSUER_NAME") or r.get("Name") or "").strip()
        aa = r.get("AA") or r.get("aa")
        if afm not in missing:
            missing[afm] = {"afm": afm, "name": name, "count": 0, "examples": []}
        missing[afm]["count"] += 1
        if aa and len(missing[afm]["examples"]) < 5:
            missing[afm]["examples"].append(str(aa))
    return missing
def _resolve_client_db_path(vat: str) -> str:
    # 1) προτίμησε το global .xls όπως το έχεις
    candidates = [
        "data/client_db.xls",
        "data/client_db.xlsx",
        f"data/{vat}_client_db.xls",
        f"data/{vat}_client_db.xlsx",
    ]
    for p in candidates:
        if os.path.exists(p):
            return p
    # αν δεν υπάρχει τίποτα, default στο δικό σου global όνομα
    return "data/client_db.xls"

def _make_temp_client_db_with_new_ids(
    vat: str,
    base_client_db_path: str,
    missing_map: dict,
    invoices_fallback_json: str | None = None
) -> str:
    import os as _os, math as _math, tempfile as _tmp
    import pandas as _pd

    # --- Διάβασε ΟΠΩΣ ΕΙΝΑΙ το υπάρχον αρχείο (xls/xlsx) κρατώντας φύλλο & στήλες ---
    if not _os.path.exists(base_client_db_path):
        df = _pd.DataFrame(columns=["Κωδ. Συναλλασσόμενου","ΑΦΜ","Επωνυμία"])
        sheet_name = "ΣΥΝΑΛΛΑΣΣΟΜΕΝΟΙ"
    else:
        x = _pd.ExcelFile(base_client_db_path)  # διαβάζει .xls/.xlsx
        # πάρε πρώτο φύλλο όπως είναι — ή ένα από τα γνωστά
        preferred = ["ΣΥΝΑΛΛΑΣΣΟΜΕΝΟΙ","Συναλλασσόμενοι","Clients","clients","Συναλλ/νοι"]
        sheet_name = next((s for s in preferred if s in x.sheet_names), x.sheet_names[0])
        df = _pd.read_excel(base_client_db_path, sheet_name=sheet_name, dtype=str).fillna("")

    # βρες ΠΡΑΓΜΑΤΙΚΑ ονόματα για code/afm/name με βάση τους ελληνικούς τίτλους σου
    def _find_col(df, aliases):
        low = {c: str(c).strip().lower() for c in df.columns}
        for c, lc in low.items():
            for a in aliases:
                if a in lc:
                    return c
        return None

    code_col = _find_col(df, ["κωδ. συναλλασσόμενου", "κωδ", "custid", "code"]) or "Κωδ. Συναλλασσόμενου"
    afm_col  = _find_col(df, ["αφμ", "afm"]) or "ΑΦΜ"
    name_col = _find_col(df, ["επωνυμία", "επων", "name", "ονομα"]) or "Επωνυμία"

    # εξασφάλισε ότι υπάρχουν οι τρεις βασικές στήλες
    for col in (code_col, afm_col, name_col):
        if col not in df.columns:
            df[col] = ""

    # υπάρχοντα AFM & χρησιμοποιημένοι κωδικοί
    def _norm9(s: str) -> str:
        s = "".join(ch for ch in str(s) if ch.isdigit())
        return s.zfill(9) if s else ""

    existing_afm = set(_norm9(v) for v in df[afm_col].astype(str).tolist() if str(v).strip())

    used_ids = set()
    for v in df[code_col].astype(str).tolist():
        try:
            fv = float(str(v).replace(",", "."))
            if not _math.isnan(fv) and fv.is_integer():
                used_ids.add(int(fv))
        except Exception:
            continue
    next_id = (max(used_ids) + 1) if used_ids else 1

    # fallback ονόματα από τα raw invoices
    afm_to_name = {}
    if invoices_fallback_json and _os.path.exists(invoices_fallback_json):
        try:
            invs = _safe_json_read(invoices_fallback_json, default=[])
            if isinstance(invs, list):
                for r in invs:
                    iafm = _norm_afm(r.get("AFM_issuer") or r.get("AFM") or "")
                    nm = (r.get("Name_issuer") or r.get("issuerName") or r.get("issuer_name") or "").strip()
                    if iafm and nm and iafm not in afm_to_name:
                        afm_to_name[iafm] = nm
        except Exception:
            pass

    # μόνο οι όντως νέοι AFM
    new_rows = []
    for afm, info in (missing_map or {}).items():
        afm_norm = _norm9(afm)
        if not afm_norm or afm_norm in existing_afm:
            continue
        nm = (info or {}).get("name") or afm_to_name.get(afm_norm) or ""
        # Γράψε ΓΡΑΜΜΗ με ΟΛΕΣ τις ΥΠΑΡΧΟΥΣΕΣ στήλες του αρχείου χωρίς να αλλάξεις layout
        row = {col: "" for col in df.columns}
        row[code_col] = str(next_id)
        row[afm_col]  = afm_norm
        row[name_col] = nm
        new_rows.append(row)
        existing_afm.add(afm_norm)
        next_id += 1

    if not new_rows:
        return base_client_db_path  # τίποτα να προσθέσουμε

    df_out = _pd.concat([df, _pd.DataFrame(new_rows, columns=df.columns)], ignore_index=True)

    # φόρμαρε τα AFM σαν 9-ψήφια string
    df_out[afm_col] = df_out[afm_col].astype(str).str.replace(r"\D+", "", regex=True).str.zfill(9)

    # γράψε προσωρινό αρχείο ΚΡΑΤΩΝΤΑΣ ΤΟ ΙΔΙΟ sheet_name
    fd, tmp_path = _tmp.mkstemp(prefix=f"{vat}_client_db_tmp_", suffix=".xlsx")
    _os.close(fd)
    with _pd.ExcelWriter(tmp_path, engine="xlsxwriter") as w:
        df_out.to_excel(w, index=False, sheet_name=sheet_name)
    return tmp_path

def _load_client_map_smart(path: str) -> dict:
    """
    Φορτώνει το client_db και επιστρέφει:
      {
        "by_afm": { "<AFM_DIGITS>": <CUSTID>, ... },
        "by_id":  { <CUSTID>, ... },
        "cols":   [list of original columns]
      }
    - Διαβάζει ΠΑΝΤΑ το 1ο sheet (ανεξαρτήτως ονόματος).
    - Κανονικοποιεί AFM (μόνο ψηφία) και CUSTID (int όπου γίνεται, αλλιώς string).
    - Σε διπλότυπα AFM, κρατάει την τελευταία μη-κενή τιμή CUSTID.
    """
    result = {"by_afm": {}, "by_id": set(), "cols": []}
    if not path or not os.path.exists(path):
        return result

    df = _read_first_sheet_anyname(path)
    if df.empty:
        return result

    afm_col, id_col = _detect_cols(df)
    result["cols"] = list(df.columns)

    if not afm_col or not id_col:
        current_app.logger.warning(
            "client_db: could not detect AFM/ID columns. cols=%r", result["cols"]
        )
        return result

    by_afm: dict[str, int | str] = {}
    by_id: set[int | str] = set()

    for _, r in df.iterrows():
        afm_raw = r.get(afm_col, None)
        id_raw = r.get(id_col, None)
        afm = _canon_afm(afm_raw)
        custid = _coerce_id(id_raw)
        if afm and custid is not None:
            by_afm[afm] = custid
            by_id.add(custid)

    result["by_afm"] = by_afm
    result["by_id"] = by_id

    current_app.logger.info(
        "client_db: mapped=%d (AFM col=%r, ID col=%r)", len(by_afm), afm_col, id_col
    )
    return result

def _guess_partner_afm(rec: dict, active_vat: str) -> str:
    """
    Βρίσκει το AFM του συναλλασσόμενου για mapping σε CUSTID:
      - Αν AFM_issuer == active_vat  ⇒ πώληση ⇒ πελάτης (counterparty AFM)
      - Αλλιώς                        ⇒ αγορά   ⇒ προμηθευτής (AFM_issuer)
    Επιστρέφει AFM κανονικοποιημένο (μόνο ψηφία όπου γίνεται).
    """
    issuer = str(rec.get("AFM_issuer") or rec.get("AFM") or "").strip()
    issuer = _canon_afm(issuer)
    active_vat = _canon_afm(active_vat)

    if issuer and issuer == active_vat:
        # Πελάτης (counterparty)
        for k in (
            "AFM_counterparty", "AFM_customer", "customerAFM", "buyerAFM",
            "AFM_buyer", "counterparty_afm", "customer_afm", "AFM_other"
        ):
            v = rec.get(k)
            if v:
                return _canon_afm(v)
        return ""  # λείπει στο JSON => δεν μπορούμε να χαρτογραφήσουμε
    else:
        # Προμηθευτής (issuer)
        return issuer


def _load_client_map(path: str):
    # require openpyxl for .xlsx, xlrd για .xls
    df = pd.read_excel(path)
    # heuristic στήλες
    col_afm = col_id = None
    for c in df.columns:
        lc = str(c).lower()
        if col_afm is None and ("αφμ" in lc or lc == "afm" or "vat" in lc): col_afm = c
        if col_id is None and ("συναλλασ" in lc or "κωδ" in lc or lc == "id" or "custid" in lc): col_id = c
    if col_afm is None:
        for c in df.columns:
            if "αφ" in str(c).lower(): col_afm = c; break
    if col_id is None:
        for c in df.columns:
            if "id" in str(c).lower() or "κωδ" in str(c).lower(): col_id = c; break
    by_afm = {}
    for _, r in df.iterrows():
        afm = str(r.get(col_afm, "")).strip()
        try:
            custid = int(float(r.get(col_id)))
        except Exception:
            custid = None
        if afm and custid is not None:
            by_afm[afm] = custid
    return by_afm

def _ddmmyyyy(s):
    if not s: return ""
    for fmt in ("%Y-%m-%d","%d/%m/%Y","%d-%m-%Y","%Y/%m/%d","%d/%m/%y"):
        try: return datetime.strptime(str(s)[:10], fmt).strftime("%d/%m/%Y")
        except: pass
    return str(s)

def _load_epsilon_invoices(vat: str):
    vat = str(vat)
    cands = [
        f"data/epsilon/{vat}_epsilon_invoices.json",
        "data/epsilon/epsilon_invoices.json",
        f"{vat}_epsilon_invoices.json",
    ]
    path = next((p for p in cands if os.path.exists(p)), None)
    if not path:
        return []
    with open(path, "r", encoding="utf-8") as f:
        data = json.load(f)
    if isinstance(data, dict):
        for k in ("invoices","records","rows","data","items"):
            if isinstance(data.get(k), list):
                return data[k]
        return [data]
    return data

def _sum_lines(rec):
    lines = rec.get("lines") or rec.get("invoice_lines") or rec.get("details") or []
    if not isinstance(lines, list) or not lines:
        # fallback από totals
        net = float(str(rec.get("totalNetValue","0")).replace(",", ".") or 0)
        vat = float(str(rec.get("totalVatAmount","0")).replace(",", ".") or 0)
        return net, vat, net+vat, []
    detail = []
    tot_net = 0.0; tot_vat = 0.0
    for ln in lines:
        net = float(str(ln.get("amount","0")).replace(",", ".") or 0)
        vat = float(str(ln.get("vat","0")).replace(",", ".") or 0)
        vat_label = ln.get("vat_category") or ln.get("vatRate")
        m = re.search(r"(\d+)", str(vat_label) or "")
        vat_rate = int(m.group(1)) if m else None
        cat = (ln.get("category") or "").strip()
        detail.append({
            "category": cat,
            "net": net,
            "vat": vat,
            "gross": net+vat,
            "vat_rate": vat_rate
        })
        tot_net += net; tot_vat += vat
    return tot_net, tot_vat, tot_net+tot_vat, detail
def _ensure_paths():
    global CREDENTIALS_PATH
    if isinstance(CREDENTIALS_PATH, str):
        CREDENTIALS_PATH = Path(CREDENTIALS_PATH)
    CREDENTIALS_PATH.parent.mkdir(parents=True, exist_ok=True)

def _load_json_file(path: Path, default):
    try:
        if not path.exists():
            return default
        with path.open("r", encoding="utf-8") as f:
            data = json.load(f)
            return default if data is None else data
    except Exception:
        return default

def _save_json_file(path: Path, data):
    path.parent.mkdir(parents=True, exist_ok=True)
    with path.open("w", encoding="utf-8") as f:
        json.dump(data, f, ensure_ascii=False, indent=2)

def _load_credentials():
    _ensure_paths()
    return _load_json_file(CREDENTIALS_PATH, [])

def _save_credentials(creds):
    _ensure_paths()
    _save_json_file(CREDENTIALS_PATH, creds)

# ---- credentials helpers (δουλεύουν και με list και με dict-style) ----
def _get_customer(creds, vat: str, create=False):
    vat = (vat or "").strip()
    if isinstance(creds, list):
        for i, c in enumerate(creds):
            if str(c.get("vat", "")).strip() == vat:
                return c, ("list", i)
        if create and vat:
            newc = {"vat": vat, "expense_tags": [], "custom_categories": []}
            creds.append(newc)
            return newc, ("list", len(creds)-1)
        return None, ("list", None)
    elif isinstance(creds, dict):
        customers = creds.setdefault("customers", {})
        if vat in customers:
            return customers[vat], ("dict", vat)
        if create and vat:
            customers[vat] = {"vat": vat, "expense_tags": [], "custom_categories": []}
            return customers[vat], ("dict", vat)
        return None, ("dict", None)
    return None, ("unknown", None)

def _get_expense_tags(creds, vat: str):
    cust, _ = _get_customer(creds, vat, create=False)
    return _list_invoice_categories(cust)

def _get_char_profiles(creds, vat: str):
    cust, _ = _get_customer(creds, vat, create=False)
    if isinstance(cust, dict):
        lst = cust.get("char_profiles") or []
        # sanitize
        out = []
        for p in lst:
            mp = p.get("mapping") or {}
            # κρατάμε μόνο τα ποσοστά
            mapping = {k: v for k, v in mp.items() if k in VAT_KEYS and (v or "").strip()}
            out.append({"id": p.get("id") or p.get("name") or str(uuid.uuid4()),
                        "name": p.get("name") or "",
                        "mapping": mapping,
                        "updated_at": p.get("updated_at")})
        return out
    return []

def _set_char_profiles(creds, vat: str, profiles: list):
    cust, where = _get_customer(creds, vat, create=True)
    if not isinstance(cust, dict):
        return creds
    cust["char_profiles"] = profiles
    # για list δεν χρειάζεται ειδικό χειρισμό, το dict είναι reference
    return creds

def _get_repeat_entry(creds, vat: str):
    cust, _ = _get_customer(creds, vat, create=False)
    if not isinstance(cust, dict):
        return {"enabled": False, "mapping": {}}
    rep = cust.get("repeat_entry") or {}
    mp = rep.get("mapping") or {}
    # κρατάμε μόνο ποσοστά
    mapping = {k: v for k, v in mp.items() if k in VAT_KEYS and (v or "").strip()}
    return {"enabled": bool(rep.get("enabled")), "mapping": mapping}

def _save_repeat_entry(creds, vat: str, enabled: bool, mapping: dict):
    cust, _ = _get_customer(creds, vat, create=True)
    mapping = {k: (mapping.get(k) or "").strip() for k in VAT_KEYS}
    cust["repeat_entry"] = {
        "enabled": bool(enabled),
        "mapping": mapping,
        "updated_at": datetime.datetime.now(datetime.timezone.utc).isoformat()
    }
    return creds

# --- helper: parse year from a variety of date strings ---
APP_DIR = Path(__file__).resolve().parent
SCRAPER_PATH = APP_DIR / "scraper_receipt.py"

# --- add near the top of app.py (μαζί με τα υπόλοιπα imports)


# --- add near your other small helpers ---
def _meaningful_summary(d: dict) -> bool:
    """True αν υπάρχει 15ψήφιο MARK ή τουλάχιστον μία ουσιαστική γραμμή/σύνολο."""
    try:
        if not isinstance(d, dict):
            return False

        mark = str(d.get("mark") or d.get("MARK") or "").strip()
        if re.fullmatch(r"\d{15}", mark):
            return True

        # Γραμμές με ουσία (id ή περιγραφή ή ποσό)
        lines = d.get("lines") or []
        for ln in lines:
            if not ln:
                continue
            if str(ln.get("id") or ln.get("line_id") or "").strip():
                return True
            if str(ln.get("description") or ln.get("desc") or "").strip():
                return True
            if str(ln.get("amount") or ln.get("lineTotal") or ln.get("total") or "").strip():
                return True

        # Ή συνολικά ποσά (αν υπάρχουν)
        total = str(d.get("totalValue") or d.get("total_amount") or "").strip()
        if total and total not in ("0", "0.00", "0,00"):
            return True

        return False
    except Exception:
        return False

def save_receipt(afm: str, year: str, summary: dict, lines: list, active_years: list):
    """
    Αποθηκεύει μια απόδειξη στα αρχεία AFM_invoices.xlsx και AFM_epsilon_invoices.json
    με τον ίδιο τρόπο που αποθηκεύονται τα τιμολόγια.
    """

    # Έλεγχος ενεργής χρήσης
    issue_date = datetime.strptime(summary["issueDate"], "%d/%m/%Y")
    if int(year) not in active_years or issue_date.year != int(year):
        return {"ok": False, "error": "Απόδειξη εκτός ενεργής χρήσης"}

    # Προετοιμασία φακέλων/αρχειων
    invoices_file = f"data/{afm}_invoices.xlsx"
    epsilon_file = f"data/epsilon/{afm}_epsilon_invoices.json"
    os.makedirs(os.path.dirname(invoices_file), exist_ok=True)
    os.makedirs(os.path.dirname(epsilon_file), exist_ok=True)

    # Προσθήκη τύπου "αποδειξακια"
    summary["type"] = "αποδειξακια"
    for line in lines:
        line["type"] = "αποδειξακια"

    # --- Ενημέρωση JSON ---
    epsilon_data = []
    if os.path.exists(epsilon_file):
        with open(epsilon_file, "r", encoding="utf-8") as f:
            try:
                epsilon_data = json.load(f)
            except:
                epsilon_data = []

    epsilon_data.append({"summary": summary, "lines": lines})

    with open(epsilon_file, "w", encoding="utf-8") as f:
        json.dump(epsilon_data, f, ensure_ascii=False, indent=2)

    # --- Ενημέρωση Excel ---
    df_summary = pd.DataFrame([summary])
    df_lines = pd.DataFrame(lines)

    if os.path.exists(invoices_file):
        with pd.ExcelWriter(invoices_file, mode="a", if_sheet_exists="overlay", engine="openpyxl") as writer:
            df_summary.to_excel(writer, sheet_name="summary", index=False, header=False, startrow=writer.sheets["summary"].max_row)
            df_lines.to_excel(writer, sheet_name="lines", index=False, header=False, startrow=writer.sheets["lines"].max_row)
    else:
        with pd.ExcelWriter(invoices_file, engine="openpyxl") as writer:
            df_summary.to_excel(writer, sheet_name="summary", index=False)
            df_lines.to_excel(writer, sheet_name="lines", index=False)

    return {"ok": True}

def run_scraper_subprocess(arg=None, timeout=240):
    """
    Καλεί scraper_receipt.py με τον ίδιο python interpreter (sys.executable).
    Επιστρέφει dict: { ok: bool, data: dict|None, error: str|None, stdout, stderr }
    """
    python_exec = sys.executable or "python3"
    cmd = [python_exec, str(SCRAPER_PATH)]
    if arg is not None:
        cmd.append(str(arg))
    try:
        proc = subprocess.run(cmd, capture_output=True, text=True, timeout=timeout)
    except Exception as e:
        return {"ok": False, "data": None, "error": f"subprocess_failed:{e}", "stdout": "", "stderr": ""}

    stdout = (proc.stdout or "").strip()
    stderr = (proc.stderr or "").strip()
    if proc.returncode != 0:
        return {"ok": False, "data": None, "error": f"scraper_exit_{proc.returncode}", "stdout": stdout, "stderr": stderr}

    # proc.returncode == 0 -> try parse stdout as JSON
    if not stdout:
        return {"ok": False, "data": None, "error": "empty_stdout_from_scraper", "stdout": "", "stderr": stderr}
    try:
        parsed = json.loads(stdout)
        return {"ok": True, "data": parsed, "error": None, "stdout": stdout, "stderr": stderr}
    except Exception:
        # scraper completed but didn't emit JSON — return raw stdout for debugging
        return {"ok": False, "data": None, "error": "invalid_json_from_scraper", "stdout": stdout, "stderr": stderr}

def get_excel_path(afm, year):
    return os.path.join(BASE_DIR, f"{afm}_{year}_invoices.xlsx")

def get_json_path(afm):
    return os.path.join(BASE_DIR, f"{afm}_epsilon_invoices.json")

def load_json(path):
    if os.path.exists(path):
        with open(path, "r", encoding="utf-8") as f:
            return json.load(f)
    return {}

def save_json(path, data):
    with open(path, "w", encoding="utf-8") as f:
        json.dump(data, f, ensure_ascii=False, indent=2)

def load_excel(path):
    if os.path.exists(path):
        return load_workbook(path)
    else:
        wb = Workbook()
        ws = wb.active
        ws.append(["MARK", "Issue Date", "Total Amount", "Type"])  # header
        return wb

def save_excel(wb, path):
    wb.save(path)

def mark_matches_year(receipt, year):
    """Check if issue_date matches selected year"""
    try:
        issue_year = dt.strptime(receipt["issue_date"], "%d/%m/%Y").year
        return issue_year == int(year)
    except:
        return False
def parse_year_from_date_string(s):
    if not s:
        return None
    s = str(s).strip()
    # try common date formats
    patterns = [
        '%Y-%m-%d', '%Y/%m/%d', '%d/%m/%Y', '%d-%m-%Y',
        '%d.%m.%Y', '%Y.%m.%d'
    ]
    for p in patterns:
        try:
            dt = datetime.strptime(s, p)
            return dt.year
        except Exception:
            pass
    # fallback: find any 4-digit year
    m = re.search(r'(19|20)\d{2}', s)
    if m:
        return int(m.group(0))
    return None

# --- helper: persistent 15-digit MARK generator ---
def get_next_mark():
    """
    Read/update MARK_COUNTER_PATH to return next integer as 15-digit zero-padded string.
    Keeps a single counter. Thread/process safe-ish by using FileLock.
    """
    lock_path = MARK_COUNTER_PATH + '.lock'
    lock = FileLock(lock_path, timeout=5)
    with lock:
        try:
            if os.path.exists(MARK_COUNTER_PATH):
                with open(MARK_COUNTER_PATH, 'r', encoding='utf-8') as f:
                    data = json.load(f)
            else:
                data = {'last': 0}
        except Exception:
            data = {'last': 0}
        last = int(data.get('last', 0) or 0)
        nxt = last + 1
        data['last'] = nxt
        with open(MARK_COUNTER_PATH, 'w', encoding='utf-8') as f:
            json.dump(data, f)
    return str(nxt).zfill(15)

# --- helper: append receipt entry to Excel (pandas) with file lock ---
def append_receipt_to_excel(entry, excel_path=EPSILON_EXCEL_PATH):
    """
    Γράφει απόδειξη στο Excel με σίγουρο Α/Α + τύπο/είδος.
    - Coalesce AA από πολλά κλειδιά (entry/raw/summary).
    - Γράφει AA στα: 'Α/Α', 'Α/Α Παραστατικού', 'progressive_aa'
    - Γράφει τύπο/είδος στα: 'τύπος','τυπος','είδος','ειδος'
    - Όλα ως string.
    """
    import os, json
    import pandas as pd
    from filelock import FileLock

    # ---- helpers ----
    def _first(*vals):
        for v in vals:
            if v is None: 
                continue
            s = str(v).strip()
            if s and s.lower() not in ('none','nan'):
                return s
        return ''

    # Κάποια flows περνάνε "summary" μέσα στο entry· κάνε coalesce κι από εκεί
    raw   = (entry.get('raw') or {}) if isinstance(entry, dict) else {}
    summ  = (entry.get('summary') or {}) if isinstance(entry, dict) else {}

    aa = _first(
        entry.get('progressive_aa'), entry.get('AA'), entry.get('aa'), entry.get('receipt_aa'),
        entry.get('Α/Α'), entry.get('Α/Α Παραστατικού'),
        raw.get('progressive_aa'), raw.get('AA'), raw.get('aa'), raw.get('receipt_aa'),
        summ.get('progressive_aa'), summ.get('AA'), summ.get('aa')
    )

    # Τύπος/Είδος: προτιμάμε ό,τι έρχεται, αλλιώς 'αποδειξη'
    tipo = _first(entry.get('τύπος'), entry.get('τυπος'), raw.get('τύπος'), raw.get('τυπος'),
                  summ.get('τύπος'), summ.get('τυπος'), 'αποδειξη')
    eidos = _first(entry.get('είδος'), entry.get('ειδος'), raw.get('είδος'), raw.get('ειδος'),
                   summ.get('είδος'), summ.get('ειδος'), 'αποδειξη')

    lock_path = excel_path + '.lock'
    lock = FileLock(lock_path, timeout=10)
    with lock:
        flat = {
            'MARK':            _first(entry.get('MARK'), entry.get('mark'), summ.get('MARK'), summ.get('mark')),
            'saved_at':        _first(entry.get('saved_at'), summ.get('saved_at')),
            'url':             _first(entry.get('url'), summ.get('url')),
            'issuer_vat':      _first(entry.get('issuer_vat'), raw.get('issuer_vat'), summ.get('issuer_vat')),
            'issuer_name':     _first(entry.get('issuer_name'), raw.get('issuer_name'), summ.get('issuer_name')),
            'issue_date':      _first(entry.get('issue_date'), raw.get('issue_date'), summ.get('issue_date')),
            # A/A σε όλα τα headers που μπορεί να κοιτά το template
            'progressive_aa':  aa,
            'Α/Α':             aa,
            'Α/Α Παραστατικού':aa,
            # Τύπος/Είδος σε όλα τα headers (με και χωρίς τόνο)
            'τύπος':           tipo,
            'τυπος':           tipo,
            'είδος':           eidos,
            'ειδος':           eidos,
            'total_amount':    _first(entry.get('total_amount'), raw.get('total_amount'), summ.get('total_amount')),
            # προαιρετικό: αποθήκευσε το raw για debugging
            'raw':             json.dumps(entry.get('raw', {}), ensure_ascii=False)
        }

        # όλα ως string
        for k, v in list(flat.items()):
            flat[k] = '' if v is None else str(v)

        base_cols = [
            'MARK','saved_at','url','issuer_vat','issuer_name','issue_date',
            'progressive_aa','Α/Α','Α/Α Παραστατικού',
            'τύπος','τυπος','είδος','ειδος',
            'total_amount','raw'
        ]

        if os.path.exists(excel_path):
            try:
                df = pd.read_excel(excel_path, dtype=str).fillna('')
            except Exception:
                df = pd.DataFrame(columns=base_cols)
            for c in base_cols:
                if c not in df.columns:
                    df[c] = ''
            df_new = pd.DataFrame([flat], columns=base_cols).fillna('')
            df = pd.concat([df, df_new], ignore_index=True, sort=False)
        else:
            df = pd.DataFrame([flat], columns=base_cols).fillna('')

        # Επιμονή σε string στα κρίσιμα
        for col in ['progressive_aa','Α/Α','Α/Α Παραστατικού','τύπος','τυπος','είδος','ειδος']:
            if col in df.columns:
                df[col] = df[col].astype(str).fillna('')

        df.to_excel(excel_path, index=False)


def _repeat_state_path():
    # DATA_DIR υπάρχει ήδη στο app σου
    return os.path.join(DATA_DIR, "repeat_state.json")

def _repeat_state_load():
    p = _repeat_state_path()
    try:
        if not os.path.exists(p):
            return {}
        with open(p, "r", encoding="utf-8") as f:
            return json.load(f) or {}
    except Exception:
        return {}

def _repeat_state_save(d: dict):
    p = _repeat_state_path()
    os.makedirs(os.path.dirname(p), exist_ok=True)
    tmp = p + ".tmp"
    with open(tmp, "w", encoding="utf-8") as f:
        json.dump(d or {}, f, ensure_ascii=False, indent=2)
    os.replace(tmp, p)

def _repeat_state_get_enabled_for_vat(vat: str):
    # σειρά προτεραιότητας: session -> repeat_state.json -> credentials.repeat_entry.enabled -> False
    try:
        if "repeat_enabled" in session:
            return bool(session.get("repeat_enabled"))
    except Exception:
        pass
    try:
        data = _repeat_state_load()
        if vat and vat in data:
            return bool(data[vat].get("enabled", False))
    except Exception:
        pass
    try:
        cred = get_active_credential_from_session() or {}
        re = cred.get("repeat_entry") or {}
        return bool(re.get("enabled", False))
    except Exception:
        pass
    return False
def get_existing_client_ids() -> set:
    """
    Return a set of existing client IDs (ΑΦΜ) from current client_db (if any).
    Falls back to empty set if no client_db exists.
    """
    client_ids = set()
    try:
        # αναζήτηση τρέχοντος client_db
        for existing in os.listdir(DATA_DIR):
            if existing.startswith('client_db') and os.path.splitext(existing)[1].lower() in ALLOWED_CLIENT_EXT:
                path = os.path.join(DATA_DIR, existing)
                ext = os.path.splitext(path)[1].lower()
                if ext in ['.xls', '.xlsx']:
                    df = pd.read_excel(path, dtype=str)
                else:
                    df = pd.read_csv(path, dtype=str)
                df.fillna('', inplace=True)
                for afm in df.get("ΑΦΜ", []):
                    afm_str = str(afm).strip()
                    if afm_str:
                        client_ids.add(afm_str)
                break  # παίρνουμε μόνο το πρώτο υπάρχον client_db
    except Exception:
        log.exception("Failed to get existing client IDs from client_db")
    return client_ids

def _get_mark_from_epsilon_item(item):
    # normalize possible keys that may hold the mark
    for k in ("mark", "MARK", "invoice_id", "Αριθμός Μητρώου", "id"):
        if k in item and item.get(k) not in (None, ""):
            return str(item.get(k)).strip()
    return ""

def sync_epsilon_with_excel(vat):
    """
    Sync per-vat epsilon cache with the Excel file for vat:
      - Keep only epsilon entries whose mark exists in the Excel MARK column.
      - If Excel exists but has zero rows (no MARKs), epsilon will be truncated to [].
    Returns a tuple (changed: bool, removed_count: int).
    """
    try:
        excel_path = excel_path_for(vat=vat)
        if not os.path.exists(excel_path):
            log.info("sync_epsilon_with_excel: excel not found for vat %s -> skipping sync", vat)
            return False, 0

        try:
            df = pd.read_excel(excel_path, engine="openpyxl", dtype=str).fillna("")
        except Exception as e:
            log.exception("sync_epsilon_with_excel: failed reading excel %s", excel_path)
            return False, 0

        if "MARK" in df.columns:
            marks_in_excel = set(df["MARK"].astype(str).str.strip().tolist())
        else:
            # no MARK column -> treat as empty set (remove all)
            marks_in_excel = set()

        eps_list = load_epsilon_cache_for_vat(vat) or []
        # keep only those whose normalized mark is present in marks_in_excel
        kept = []
        removed = []
        for it in eps_list:
            try:
                m = _get_mark_from_epsilon_item(it)
                if m and m in marks_in_excel:
                    kept.append(it)
                else:
                    removed.append(it)
            except Exception:
                # if something weird, keep item (safer) OR you can choose to remove; here we keep
                kept.append(it)

        if len(removed) == 0:
            log.debug("sync_epsilon_with_excel: nothing to remove for vat %s (marks kept=%d)", vat, len(kept))
            return False, 0

        # persist truncated cache
        try:
            _safe_save_epsilon_cache(vat, kept)
            log.info("sync_epsilon_with_excel: removed %d epsilon entries for vat %s (kept=%d)", len(removed), vat, len(kept))
            return True, len(removed)
        except Exception:
            log.exception("sync_epsilon_with_excel: failed saving epsilon after sync for vat %s", vat)
            return False, 0

    except Exception:
        log.exception("sync_epsilon_with_excel: unexpected error for vat %s", vat)
        return False, 0

def create_empty_excel_for_vat(vat, fiscal_year=None):
    """Create an empty excel file with standard headers for given vat + fiscal_year."""
    try:
        safe_vat = secure_filename(str(vat))
    except Exception:
        safe_vat = str(vat)

    # prefer get_active_fiscal_year if fiscal_year not passed
    if fiscal_year is None:
        getter = globals().get("get_active_fiscal_year")
        try:
            if callable(getter):
                fiscal_year = getter()
        except Exception:
            fiscal_year = None
    if fiscal_year is None:
        from datetime import datetime
        fiscal_year = datetime.now().year

    # Use excel_path_for to keep filename consistent
    excel_path = excel_path_for(vat=vat)
    if os.path.exists(excel_path):
        log.debug("create_empty_excel_for_vat: excel already exists: %s", excel_path)
        return excel_path

    cols = [
        "MARK", "ΑΦΜ", "Επωνυμία", "Σειρά", "Αριθμός",
        "Ημερομηνία", "Είδος", "ΦΠΑ_ΚΑΤΗΓΟΡΙΑ",
        "Καθαρή Αξία", "ΦΠΑ", "Σύνολο"
    ]
    import pandas as pd
    df = pd.DataFrame(columns=cols).astype(str)
    try:
        os.makedirs(os.path.dirname(excel_path), exist_ok=True)
        df.to_excel(excel_path, index=False, engine="openpyxl")
        log.info("create_empty_excel_for_vat: created empty excel %s", excel_path)
    except Exception:
        log.exception("create_empty_excel_for_vat: failed creating excel %s", excel_path)
        raise
    return excel_path






import re
def _fiscal_meta_path():
    """Return path to fiscal meta file inside DATA_DIR."""
    return os.path.join(DATA_DIR, "fiscal_meta.json")
def epsilon_item_has_detail(item):
    """
    True αν το item φαίνεται 'πραγματικό' (περιέχει αρκετά πεδία).
    False αν είναι placeholder (π.χ. μόνο mark/AFM/AA + empty lines).
    Κανόνες:
      - issueDate OR
      - lines με πραγματικά πεδία (description/amount/vat) OR
      - totalNetValue/totalValue OR
      - AFM_issuer + (AA ή issueDate ή totalValue)
    """
    try:
        if not item or not isinstance(item, dict):
            return False
        if item.get("issueDate"):
            return True
        if item.get("totalNetValue") or item.get("totalValue"):
            return True
        lines = item.get("lines") or []
        if isinstance(lines, list):
            for l in lines:
                if l and (l.get("description") or l.get("amount") or l.get("vat")):
                    return True
        # AFM_issuer alone is not enough; require some other info
        if item.get("AFM_issuer") or item.get("AFM"):
            if item.get("aa") or item.get("AA") or item.get("issueDate") or item.get("totalValue"):
                return True
    except Exception:
        pass
    return False



# --- Ensure _safe_save_epsilon_cache exists (put this near top of app.py, after imports) ---
def _safe_save_epsilon_cache(vat_code, epsilon_list):
    """
    Compatible safe writer used across the app.
    Returns the path of the saved file on success.
    Raises on failure.
    """
    epsilon_dir = os.path.join(DATA_DIR, "epsilon")
    os.makedirs(epsilon_dir, exist_ok=True)
    safe_vat = secure_filename(str(vat_code))
    epsilon_path = os.path.join(epsilon_dir, f"{safe_vat}_epsilon_invoices.json")

    # coerce to list
    if epsilon_list is None:
        epsilon_list = []
    if not isinstance(epsilon_list, list):
        if isinstance(epsilon_list, dict):
            epsilon_list = [epsilon_list]
        else:
            try:
                epsilon_list = list(epsilon_list)
            except Exception:
                epsilon_list = [epsilon_list]

    # quick sanity: avoid overwriting with mostly-placeholders if file exists
    incomplete = 0
    try:
        for it in epsilon_list:
            if not (it and (it.get("lines") or it.get("issueDate") or it.get("AFM_issuer") or it.get("AFM"))):
                incomplete += 1
    except Exception:
        incomplete = 0

    try:
        if len(epsilon_list) > 0 and incomplete >= max(1, int(len(epsilon_list) * 0.9)):
            if os.path.exists(epsilon_path):
                log.warning("_safe_save_epsilon_cache: skipping overwrite (looks like placeholders) %s", epsilon_path)
                return epsilon_path
    except Exception:
        pass

    # Try to use json_write if defined; otherwise do atomic tmp write here
    try:
        # prefer json_write helper if present
        if 'json_write' in globals() and callable(globals().get('json_write')):
            json_write(epsilon_path, epsilon_list)
            try:
                log.info("_safe_save_epsilon_cache: saved epsilon to %s", epsilon_path)
            except Exception:
                pass
            return epsilon_path
    except Exception:
        log.exception("_safe_save_epsilon_cache: json_write failed, falling back to direct atomic write")

    # fallback atomic write
    tmp = None
    try:
        text = json.dumps(epsilon_list, ensure_ascii=False, indent=2)
        fd, tmp = tempfile.mkstemp(prefix=".tmp_epsilon_", dir=epsilon_dir)
        with os.fdopen(fd, "w", encoding="utf-8") as fh:
            fh.write(text)
            fh.flush()
            try:
                os.fsync(fh.fileno())
            except Exception:
                pass
        os.replace(tmp, epsilon_path)
        try:
            log.info("_safe_save_epsilon_cache: saved epsilon (fallback) to %s", epsilon_path)
        except Exception:
            pass
        return epsilon_path
    except Exception:
        try:
            log.exception("_safe_save_epsilon_cache: fallback write failed")
        except Exception:
            print("fallback write failed for", epsilon_path)
        # cleanup tmp
        try:
            if tmp and os.path.exists(tmp):
                os.remove(tmp)
        except Exception:
            pass
        raise
# --- end _safe_save_epsilon_cache ---




def get_active_fiscal_year():
    """
    Read persisted fiscal year (int) from DATA_DIR/fiscal_meta.json.
    Returns integer fiscal year or None if not found / on error.
    """
    try:
        p = _fiscal_meta_path()
        if not os.path.exists(p):
            return None
        with open(p, "r", encoding="utf-8") as fh:
            data = json.load(fh)
        if not data:
            return None
        fy = data.get("fiscal_year")
        if fy is None:
            return None
        try:
            return int(fy)
        except Exception:
            # stored value not an int
            return None
    except Exception:
        try:
            log.exception("get_active_fiscal_year: failed to read fiscal meta")
        except Exception:
            pass
        return None


def set_active_fiscal_year(year):
    """Persist fiscal year (int). Returns True on success, False on failure."""
    try:
        os.makedirs(DATA_DIR, exist_ok=True)
        p = _fiscal_meta_path()
        with open(p, "w", encoding="utf-8") as fh:
            json.dump({"fiscal_year": int(year)}, fh)
        try:
            log.info("Set active fiscal year: %s", year)
        except Exception:
            pass
        return True
    except Exception:
        try:
            log.exception("Failed to write fiscal meta")
        except Exception:
            pass
        return False
# ---------------- normalize helper (paste/replace existing) ----------------
def _normalize_afm(raw):
    """Καθαρίζει AFM: κρατά μόνο digits, κόβει περιττά και επιστρέφει None αν άδειο."""
    if not raw:
        return None
    s = str(raw).strip()
    # extract digits
    digits = re.sub(r'\D', '', s)
    if not digits:
        return None
    # common AFM length = 9, but αν έχει περισσότερα κρατάμε τα *πρώτα* 9 (αν αυτό θέλεις)
    if len(digits) > 9:
        digits = digits[-9:]  # καλύτερο να πάρουμε τα **τελευταία 9** (συχνά οι σελίδες έχουν πρόσθετα prefix)
    return digits
# --- νέο helper: update or append a summary row into excel ---
def _normalize_summary_row_for_excel(summary):
    """Return dict with keys aligned to DEFAULT EXCEL columns used in your app."""
    return {
        "MARK": str(summary.get("mark","") or ""),
        "AA": str(summary.get("AA","") or ""),
        "AFM": str(summary.get("AFM","") or ""),
        "Name": str(summary.get("Name","") or ""),
        "issueDate": str(summary.get("issueDate","") or ""),
        "totalValue": str(summary.get("totalValue","") or ""),
        "category": str(summary.get("category","") or ""),
        "note": str(summary.get("note","") or ""),
        "created_at": str(summary.get("created_at","") or ""),
    }

def _ensure_excel_and_update_or_append(summary: dict, vat: Optional[str] = None, cred_name: Optional[str] = None):
    """
    Update ή append στο Excel του ενεργού ΑΦΜ, ευθυγραμμισμένα ΜΟΝΟ με τα υπάρχοντα headers.
    Δεν δημιουργεί νέες στήλες. Γράφει AA/AFM/Name/issueDate/totalValue/category/note/created_at όταν υπάρχουν.
    """
    import pandas as pd, os
    path = excel_path_for(cred_name=cred_name, vat=vat)

    if isinstance(summary, dict):
        summary = dict(summary)
    else:
        try:
            summary = dict(summary or {})
        except Exception:
            summary = {}

    cred_for_series = _resolve_series_credential(summary, vat=vat, cred_name=cred_name)
    resolved_series = _resolved_series_for_summary(summary, vat=vat, cred=cred_for_series, cred_name=cred_name)
    summary["series"] = resolved_series

    # Φτιάξε αρχείο αν λείπει (κράτα τη δομή που ήδη χρησιμοποιείς)
    if not os.path.exists(path):
        os.makedirs(os.path.dirname(path), exist_ok=True)
        # Αν το φτιάχνεις από την αρχή, βάλε τα headers που χρησιμοποιείς στα τιμολόγια σου
        cols = ["MARK","ΑΦΜ","Επωνυμία","Σειρά","Αριθμός","Ημερομηνία","Είδος","ΦΠΑ_ΚΑΤΗΓΟΡΙΑ","Καθαρή Αξία","ΦΠΑ","Σύνολο"]
        # αν χρησιμοποιείς «Α/Α» αντί «Αριθμός», βάλε ΚΑΙ αυτό
        if "Α/Α" not in cols:
            cols.append("Α/Α")
        pd.DataFrame(columns=cols).to_excel(path, index=False)

    try:
        df = pd.read_excel(path, engine="openpyxl", dtype=str).fillna("")
    except Exception:
        df = pd.DataFrame()

    # Αν για κάποιο λόγο είναι άδειο χωρίς headers, βάλε canonical σου
    if df.empty and not list(df.columns):
        df = pd.DataFrame(columns=["MARK","ΑΦΜ","Επωνυμία","Σειρά","Αριθμός","Ημερομηνία","Είδος","ΦΠΑ_ΚΑΤΗΓΟΡΙΑ","Καθαρή Αξία","ΦΠΑ","Σύνολο"])

    cols = list(df.columns)

    # Τιμές από το summary (υποθέτω έχει ήδη γίνει hydrate πιο πάνω)
    mark_val = str(summary.get("MARK") or summary.get("mark") or "").strip()
    afm_val  = str(summary.get("AFM") or summary.get("AFM_issuer") or "").strip()
    name_val = str(summary.get("Name") or summary.get("Name_issuer") or "").strip()
    series   = str(resolved_series or "").strip()
    number   = str(summary.get("number") or summary.get("AA") or summary.get("aa") or summary.get("progressive_aa") or "").strip()
    date_val = str(summary.get("issueDate") or "").strip()
    tipo     = str(summary.get("type") or "").strip()
    vat_cat  = str(summary.get("vatCategory") or "").strip()
    total_net = str(summary.get("totalNetValue") or "").strip()
    total_vat = str(summary.get("totalVatAmount") or "").strip()
    total_sum = str(summary.get("totalValue") or "").strip()

    is_receipt = (str(summary.get("category") or "").strip() == "αποδειξακια") or bool(summary.get("is_receipt"))

    # Στήσε full row
    row_full = {
        "MARK": mark_val,
        "ΑΦΜ": afm_val,
        "Επωνυμία": name_val,
        "Σειρά": series,
        "Αριθμός": number,               # <-- για όσα αρχεία έχουν «Αριθμός»
        "Ημερομηνία": date_val,
        "Είδος": ("ΑΠΟΔΕΙΞΗ" if is_receipt else tipo),  # <-- Απόδειξη
        "ΦΠΑ_ΚΑΤΗΓΟΡΙΑ": vat_cat,
        "Καθαρή Αξία": total_net,
        "ΦΠΑ": total_vat,
        "Σύνολο": total_sum,
    }
    # Αν το αρχείο έχει στήλη «Α/Α», γέμισέ την επίσης
    if "Α/Α" in cols and not row_full.get("Α/Α"):
        row_full["Α/Α"] = number

    # Ευθυγράμμιση ΜΟΝΟ στα υπάρχοντα headers
    row_aligned = {c: row_full.get(c, "") for c in cols}

    if not mark_val:
        return  # χωρίς MARK δεν γράφουμε

    # Update by MARK αν υπάρχει, αλλιώς append (ΧΩΡΙΣ .append της pandas)
    if "MARK" in df.columns:
        mask = df["MARK"].astype(str).fillna("").str.strip() == mark_val
    else:
        mask = pd.Series([False]*len(df), index=df.index)

    if mask.any():
        idx = mask[mask].index[0]
        for c in cols:
            df.at[idx, c] = row_aligned.get(c, df.at[idx, c])
    else:
        df = pd.concat([df, pd.DataFrame([row_aligned], columns=cols)], ignore_index=True, sort=False)

    # BONUS: Αν υπάρχει «Τύπος» αντί για «Είδος», γέμισέ το για αποδείξεις
    if "Τύπος" in df.columns and is_receipt:
        try:
            df.loc[df["MARK"].astype(str).str.strip() == mark_val, "Τύπος"] = "ΑΠΟΔΕΙΞΗ"
        except Exception:
            pass

    df.to_excel(path, index=False, engine="openpyxl")

def _extract_headers_from_upload(file_stream, ext):
    """
    Προσπαθεί να διαβάσει τα headers από το uploaded file_stream.
    - file_stream: κινούμενο binary stream στη θέση αρχής (file.read()-compatible).
    - ext: '.xlsx' / '.xls' / '.csv'
    Επιστρέφει (success: bool, headers: list[str] or None, error_msg: str or None)
    """
    # ensure stream at start
    try:
        file_stream.seek(0)
    except Exception:
        pass

    if ext == '.csv':
        # fallback χωρίς pandas: διαβάζουμε μόνο την πρώτη γραμμή
        try:
            text = file_stream.read().decode('utf-8-sig')  # handle BOM
            # move back in case caller wants to re-read
            file_stream.seek(0)
            reader = csv.reader(io.StringIO(text))
            first = next(reader, None)
            if first is None:
                return False, None, 'Το CSV φαίνεται άδειο.'
            headers = [h.strip() for h in first]
            return True, headers, None
        except Exception as e:
            return False, None, f'Σφάλμα κατά την ανάγνωση CSV headers: {e}'
    else:
        # προσπαθούμε με pandas για excel/xls
        try:
            # pandas θα διαβάσει μόνο τα headers (nrows=0) — γρήγορο
            file_stream.seek(0)
            df = pd.read_excel(file_stream, nrows=0, engine='openpyxl' if ext == '.xlsx' else None)
            headers = [str(h).strip() for h in df.columns.tolist()]
            file_stream.seek(0)
            return True, headers, None
        except Exception as e:
            # αν pandas δεν εγκατεστημένο ή άλλο σφάλμα
            return False, None, f'Αποτυχία ανάγνωσης Excel (pandas/openpyxl απαιτείται): {e}'
def _normalize_receipt_summary(summary: dict) -> dict:
    s = dict(summary or {})
    out = {}
    out['MARK'] = (s.get('MARK') or s.get('mark') or '').strip()
    out['AA'] = (s.get('AA') or s.get('progressive_aa') or s.get('id') or '').strip()
    # prefer issuer_vat, but normalize to AFM field (9 digits)
    raw_vat = (s.get('issuer_vat') or s.get('AFM') or s.get('vat') or s.get('issuerVat') or '')
    out['AFM'] = _normalize_afm(raw_vat) or ''
    out['issuer_vat_raw'] = (raw_vat or '').strip()
    out['Name'] = (s.get('issuer_name') or s.get('Name') or s.get('company') or '').strip()
    # date normalization: keep raw (you may reformat if you want)
    out['issueDate'] = (s.get('issue_date') or s.get('issueDate') or s.get('date') or '').strip()
    # total amount normalization: reuse your existing _clean_amount_to_comma if present
    total = s.get('total_amount') or s.get('totalValue') or s.get('total') or ''
    try:
        # try to keep same formatting used in invoices (comma decimal)
        out['totalValue'] = _clean_amount_to_comma(total) or str(total)
    except Exception:
        out['totalValue'] = str(total)
    out['type_name'] = (s.get('type_name') or s.get('doc_type') or 'Απόδειξη').strip()
    out['lines'] = s.get('lines') or []
    out['_saved_at'] = datetime.utcnow().isoformat() + 'Z'
    # keep category if any line already had it
    out['category'] = ''
    for ln in out['lines']:
        if isinstance(ln, dict) and ln.get('category'):
            out['category'] = ln.get('category')
            break
    return out


def _normalize_key_val(x):
    try:
        if x is None:
            return ""
        # convert numbers to str, strip whitespace, lower-case for robust comparison
        return str(x).strip()
    except Exception:
        return ""

def _find_afm_in_epsilon(mark: str = None, aa: str = None) -> str:
    """
    Search data/epsilon/*.json for an invoice matching mark or AA.
    Return AFM_issuer or AFM if found, else empty string.
    """
    try:
        epsilon_dir = os.path.join(DATA_DIR, "epsilon")
        if not os.path.isdir(epsilon_dir):
            return ""
        for fname in os.listdir(epsilon_dir):
            if not fname.endswith("_epsilon_invoices.json"):
                continue
            try:
                path = os.path.join(epsilon_dir, fname)
                with open(path, "r", encoding="utf-8") as fh:
                    items = json.load(fh)
                if not isinstance(items, list):
                    continue
                for it in items:
                    try:
                        if mark and str(it.get("mark", "")).strip() and str(it.get("mark", "")).strip() == str(mark).strip():
                            return (it.get("AFM_issuer") or it.get("AFM") or "").strip()
                        if aa and str(it.get("AA", "")).strip() and str(it.get("AA", "")).strip() == str(aa).strip():
                            return (it.get("AFM_issuer") or it.get("AFM") or "").strip()
                    except Exception:
                        continue
            except Exception:
                # ignore corrupt epsilon files
                continue
    except Exception:
        try:
            log.exception("_find_afm_in_epsilon failed")
        except Exception:
            pass
    return ""



def _append_to_excel(rec_dict, vat: Optional[str] = None, cred_name: Optional[str] = None):
    """
    Append a single record as a row to the per-vat Excel file determined by excel_path_for().
    Uses AFM from rec_dict first, otherwise looks into epsilon cache (by mark / AA).
    """
    # determine vat to use for per-vat excel filename (fallbacks)
    vat_candidate = vat or rec_dict.get('issuer_vat') or rec_dict.get('issuer_vat_raw') or rec_dict.get('AFM') or ""
    safe_vat = secure_filename(str(vat_candidate)) if vat_candidate else ""
    path = excel_path_for(cred_name=cred_name, vat=safe_vat)

    # ensure directory exists
    os.makedirs(os.path.dirname(path), exist_ok=True)

    # Try to resolve AFM: prefer explicit issuer fields, else search epsilon cache by mark/AA
    afm = (
        (rec_dict.get('issuer_vat') or rec_dict.get('AFM_issuer') or rec_dict.get('AFM') or rec_dict.get('issuer_vat_raw') or "")
        .strip()
    )
    if not afm:
        # attempt to find AFM in epsilon cache using mark / AA
        mark = rec_dict.get("MARK") or rec_dict.get("mark") or rec_dict.get("mark_id") or ""
        aa = rec_dict.get("AA") or rec_dict.get("aa") or rec_dict.get("invoice_number") or ""
        found = _find_afm_in_epsilon(mark=mark, aa=aa)
        if found:
            afm = found.strip()

    # build row (add/adjust fields as your app expects)
    row = {
        'saved_at': rec_dict.get('_saved_at'),
        'MARK': rec_dict.get('MARK') or rec_dict.get('mark'),
        'AA': rec_dict.get('AA') or rec_dict.get('aa'),
        'AFM': afm,
        'Name': rec_dict.get('Name') or rec_dict.get('Name_issuer') or rec_dict.get('Name_counterparty') or "",
        'issueDate': rec_dict.get('issueDate') or rec_dict.get('issueDate_raw') or rec_dict.get('issue_date') or "",
        'totalValue': rec_dict.get('totalValue') or rec_dict.get('total_value') or rec_dict.get('total') or "",
        'category': rec_dict.get('category') or rec_dict.get('classification') or ""
    }

    headers = list(row.keys())

    # debug log
    try:
        log.info("append_to_excel -> path=%s vat_candidate=%s resolved_afm=%s mark=%s AA=%s",
                 path, safe_vat, row['AFM'], row.get('MARK'), row.get('AA'))
    except Exception:
        pass

    # Try pandas path first (preferred)
    try:
        import pandas as pd
        if os.path.exists(path):
            df_existing = pd.read_excel(path, engine='openpyxl', dtype=str)
        else:
            df_existing = pd.DataFrame(columns=headers)

        df_new = pd.DataFrame([row])
        df_concat = pd.concat([df_existing, df_new], ignore_index=True, sort=False)

        # Ensure all headers exist (order)
        for h in headers:
            if h not in df_concat.columns:
                df_concat[h] = ""

        df_concat.to_excel(path, index=False, engine='openpyxl')
        return True

    except Exception as e_pandas:
        # Fallback to openpyxl direct append/create
        try:
            from openpyxl import load_workbook, Workbook
            if not os.path.exists(path):
                wb = Workbook()
                ws = wb.active
                ws.append(headers)
                ws.append([row.get(k, '') for k in headers])
                wb.save(path)
                return True

            wb = load_workbook(path)
            ws = wb.active
            # ensure header row exists and matches headers; if not, add header if missing
            existing_headers = [cell.value for cell in next(ws.iter_rows(min_row=1, max_row=1))]
            if not existing_headers or all(h is None for h in existing_headers):
                # insert header then continue
                ws.insert_rows(1)
                for idx, h in enumerate(headers, start=1):
                    ws.cell(row=1, column=idx, value=h)
            ws.append([row.get(k, '') for k in headers])
            wb.save(path)
            return True

        except Exception as e_openpyxl:
            try:
                log.exception("append_to_excel failed (pandas err=%s, openpyxl err=%s)", e_pandas, e_openpyxl)
            except Exception:
                print("append_to_excel failed:", e_pandas, e_openpyxl)
            return False
    """
    Append a single record as a row to EXCEL_FILE.
    Columns: saved_at, MARK, AA, AFM, Name, issueDate, totalValue, category
    Uses pandas (openpyxl engine).
    """
    row = {
        'saved_at': rec_dict.get('_saved_at'),
        'MARK': rec_dict.get('MARK'),
        'AA': rec_dict.get('AA'),
        'AFM': rec_dict.get('AFM'),
        'Name': rec_dict.get('Name'),
        'issueDate': rec_dict.get('issueDate'),
        'totalValue': rec_dict.get('totalValue'),
        'category': rec_dict.get('category') or ''
    }
    try:
        if os.path.exists(EXCEL_FILE):
            df_existing = pd.read_excel(EXCEL_FILE, engine='openpyxl')
        else:
            df_existing = pd.DataFrame(columns=list(row.keys()))
        df_new = pd.DataFrame([row])
        df_concat = pd.concat([df_existing, df_new], ignore_index=True, sort=False)
        df_concat.to_excel(EXCEL_FILE, index=False, engine='openpyxl')
        return True
    except Exception as e:
        current_app.logger.exception("excel append failed: %s", e)
        return False


def set_active_fiscal_year(year):
    """Persist fiscal year (int)."""
    try:
        os.makedirs(DATA_DIR, exist_ok=True)
        p = _fiscal_meta_path()
        with open(p, 'w', encoding='utf-8') as fh:
            json.dump({'fiscal_year': int(year)}, fh)
        log.info("Set active fiscal year: %s", year)
        return True
    except Exception:
        log.exception("Failed to write fiscal meta")
        return False
def _client_meta_path():
    """Full path to metadata JSON for client_db inside DATA_DIR."""
    return os.path.join(DATA_DIR, 'client_db.meta.json')

def read_client_meta():
    """Read metadata if exists, return dict or None."""
    meta_path = _client_meta_path()
    try:
        if os.path.exists(meta_path):
            with open(meta_path, 'r', encoding='utf-8') as fh:
                return json.load(fh)
    except Exception:
        log.exception("Failed reading client_db.meta.json")
    return None

def write_client_meta(filename, uploaded_at_iso):
    """Write metadata (filename, uploaded_at iso) to meta file."""
    meta = {
        'filename': filename,
        'uploaded_at': uploaded_at_iso
    }
    meta_path = _client_meta_path()
    try:
        with open(meta_path, 'w', encoding='utf-8') as fh:
            json.dump(meta, fh, ensure_ascii=False, indent=2)
    except Exception:
        log.exception("Failed writing client_db.meta.json")

def normalize_vat_key(raw):
    """
    Normalize different vat-category representations into a canonical form like '24%','0%','6%','13%'
    Examples:
      'ΦΠΑ 24%' -> '24%'
      '24%' -> '24%'
      '24' -> '24%'
      'VAT 24%' -> '24%'
      '0%' -> '0%'
    Returns empty string for unknown/empty.
    """
    if raw is None:
        return ""
    s = str(raw).strip().lower()
    if not s:
        return ""
    # remove common words like 'φπα' or 'vat'
    s = re.sub(r'φπα|\bvat\b', '', s, flags=re.IGNORECASE).strip()
    # find a number (integer or decimal) optionally followed by %
    m = re.search(r'(\d+(?:[.,]\d+)?)\s*%?', s)
    if m:
        num = m.group(1).replace(',', '.')
        # if it's integer-like, keep integer
        if '.' in num:
            # keep as-is (rare), but normalize trailing .0
            try:
                f = float(num)
                if f.is_integer():
                    num = str(int(f))
                else:
                    # keep one or two decimals? keep as original trimmed
                    num = num.rstrip('0').rstrip('.') if '.' in num else num
            except:
                num = num
        # canonical form: without decimals if integer, with '%' suffix
        return f"{num}%"
    # if there is something else like 'μηδεν' -> map to 0%
    if re.search(r'0|μηδ', s):
        return "0%"
    return ""
def read_credentials_list():
    try:
        with open(CREDENTIALS_FILE, 'r', encoding='utf-8') as f:
            return json.load(f)
    except FileNotFoundError:
        return []
    except Exception:
        log.exception("read_credentials_list failed")
        return []

def write_credentials_list(data_list):
    tmp = CREDENTIALS_FILE + '.tmp'
    with open(tmp, 'w', encoding='utf-8') as f:
        json.dump(data_list, f, ensure_ascii=False, indent=2)
    os.replace(tmp, CREDENTIALS_FILE)

def find_active_client_index(creds_list, vat=None):
    # priority: match vat, else find 'active': true, else first
    if vat:
        for i,c in enumerate(creds_list):
            if str(c.get('vat','')).strip() == str(vat).strip():
                return i
    for i,c in enumerate(creds_list):
        if c.get('active'):
            return i
    return 0 if creds_list else None

def load_invoices():
    if os.path.exists(INVOICES_FILE):
        with open(INVOICES_FILE, "r", encoding="utf-8") as f:
            return json.load(f)
    return []

# φορτώνουμε epsilon_invoices.json
def load_epsilon():
    if os.path.exists(EPSILON_FILE):
        with open(EPSILON_FILE, "r", encoding="utf-8") as f:
            return json.load(f)
    return []
def get_global_accounts_from_credentials() -> Dict:
    """
    Διαβάζει το credentials.json και επιστρέφει το αντικείμενο accounts
    αν υπάρχει ως credential με name == GLOBAL_ACCOUNTS_NAME.
    """
    creds = load_credentials()
    for c in creds:
        if c.get("name") == GLOBAL_ACCOUNTS_NAME:
            return c.get("accounts", {})
    return {}

def save_global_accounts_to_credentials(accounts: Dict) -> None:
    """
    Αποθηκεύει/ενημερώνει την εγγραφή GLOBAL_ACCOUNTS_NAME στο credentials.json
    με τα παρεχόμενα accounts mapping.
    """
    creds = load_credentials()
    found = False
    for i, c in enumerate(creds):
        if c.get("name") == GLOBAL_ACCOUNTS_NAME:
            creds[i]["accounts"] = accounts
            found = True
            break
    if not found:
        # προσθέτουμε ένα ειδικό credential αντικείμενο κρατώντας μόνο το accounts πεδίο
        creds.append({
            "name": GLOBAL_ACCOUNTS_NAME,
            "user": "",
            "key": "",
            "vat": "",
            "env": MYDATA_ENV,
            "accounts": accounts
        })
    save_credentials(creds)

# ---------------- Helpers ---------------- (most unchanged)
# -------------------------
# Robust JSON helpers
# -------------------------
def json_read(path, default=None):
    """
    Safe JSON read.
    - If file missing -> return default (default default: [] for lists, {} if you prefer)
    - If file empty/corrupt -> log and return default (do NOT raise).
    - Avoid recursive logging traps: use try/except carefully.
    """
    if default is None:
        default = []
    try:
        if not path or not os.path.exists(path):
            return default
        with open(path, "r", encoding="utf-8") as fh:
            txt = fh.read()
            if not txt or not txt.strip():
                return default
            # load
            return json.loads(txt)
    except Exception as e:
        # try a safe fallback: don't re-call json_read here (would recurse)
        try:
            log.error("json_read failed for %s: %s", path, str(e))
        except Exception:
            # if logging itself fails, fall back to print (rare)
            try:
                print("json_read failed for", path, str(e))
            except Exception:
                pass
        # return default to avoid crashing the app (caller should handle None/default)
        return default

def json_write(path, obj):
    """
    Atomic JSON write:
    - write to a tmp file, fsync, os.replace -> atomic replace
    - raises on failure so callers can handle/log
    """
    tmp = None
    try:
        dirp = os.path.dirname(path) or "."
        os.makedirs(dirp, exist_ok=True)
        text = json.dumps(obj, ensure_ascii=False, indent=2)
        # write to tmp file in same dir (for atomic replace)
        fd, tmp = tempfile.mkstemp(prefix=".tmp_json_", dir=dirp)
        with os.fdopen(fd, "w", encoding="utf-8") as fh:
            fh.write(text)
            fh.flush()
            try:
                os.fsync(fh.fileno())
            except Exception:
                # some file systems may not support fsync; ignore if fails
                pass
        # atomic replace
        os.replace(tmp, path)
        return True
    except Exception as e:
        try:
            log.exception("json_write failed for %s: %s", path, str(e))
        except Exception:
            print("json_write failed for", path, str(e))
        # cleanup tmp if present
        try:
            if tmp and os.path.exists(tmp):
                os.remove(tmp)
        except Exception:
            pass
        raise


def load_credentials():
    if os.path.exists(CREDENTIALS_FILE):
        with open(CREDENTIALS_FILE,'r',encoding='utf-8') as f:
            return json.load(f)
    return []

def save_credentials(credentials):
    with open(CREDENTIALS_FILE,'w',encoding='utf-8') as f:
        json.dump(credentials, f, ensure_ascii=False, indent=2)

def load_settings():
    if os.path.exists(SETTINGS_FILE):
        with open(SETTINGS_FILE,'r',encoding='utf-8') as f:
            return json.load(f)
    return {}

def save_settings(settings):
    with open(SETTINGS_FILE,'w',encoding='utf-8') as f:
        json.dump(settings, f, ensure_ascii=False, indent=2)

def get_active_credential():
    creds = load_credentials()
    for c in creds:
        if c.get('active'):
            return c
    return None

def add_credential(entry):
    creds = load_credentials()
    for c in creds:
        if c.get("name") == entry.get("name"):
            return False, "Credential with that name exists"
    creds.append(entry)
    save_credentials(creds)
    return True, ""

def update_credential(name, new_entry):
    creds = load_credentials()
    for i, c in enumerate(creds):
        if c.get("name") == name:
            creds[i] = new_entry
            save_credentials(creds)
            return True
    return False

def delete_credential(name):
    creds = load_credentials()
    new = [c for c in creds if c.get("name") != name]
    save_credentials(new)
    return True

def load_cache():
    data = json_read(CACHE_FILE)
    return data if isinstance(data, list) else []

def save_cache(docs):
    json_write(CACHE_FILE, docs)

def append_doc_to_cache(doc, aade_user=None, aade_key=None):
    docs = load_cache()
    try:
        sig = json.dumps(doc, sort_keys=True, ensure_ascii=False)
    except Exception:
        sig = json.dumps(str(doc), ensure_ascii=False)
    for d in docs:
        try:
            if json.dumps(d, sort_keys=True, ensure_ascii=False) == sig:
                return False
        except Exception:
            if str(d) == str(doc):
                return False
    docs.append(doc)
    save_cache(docs)
    return True

def save_summary_list(summary_list: List[Dict]):
    """Save summary_list to SUMMARY_FILE (overwrites)."""
    try:
        json_write(SUMMARY_FILE, summary_list)
    except Exception:
        log.exception("Could not write summary file")

# ---------------- small new helpers for per-customer files ----------------
def get_cred_by_name(name: str) -> Optional[Dict]:
    if not name:
        return None
    creds = load_credentials()
    return next((c for c in creds if c.get("name") == name), None)


def get_cred_by_vat(vat: Optional[str]) -> Optional[Dict[str, Any]]:
    if not vat:
        return None
    try:
        target = str(vat).strip()
        if not target:
            return None
        for cred in load_credentials():
            try:
                if str(cred.get("vat", "")).strip() == target:
                    return cred
            except Exception:
                continue
    except Exception:
        current_app.logger.exception("get_cred_by_vat failed for VAT %s", vat)
    return None


def _series_settings_from_form(form) -> Dict[str, Any]:
    try:
        mode_raw = str(form.get("series_mode") or "document").strip().lower()
    except Exception:
        mode_raw = "document"
    mode = "custom" if mode_raw == "custom" else "document"
    custom: Dict[str, str] = {}
    for key in SERIES_SETTING_KEYS:
        field = f"series_custom_{key}"
        try:
            raw_val = form.get(field)
        except Exception:
            raw_val = None
        if raw_val is None:
            continue
        val = str(raw_val).strip()
        if val:
            custom[key] = val
    if mode != "custom":
        return {"mode": "document", "custom": {}}
    return {"mode": "custom", "custom": custom}


def _series_preference_keys(summary: Optional[Dict[str, Any]]) -> Tuple[str, Optional[str]]:
    data = summary if isinstance(summary, dict) else {}
    doc_type = str(data.get("type") or data.get("type_code") or "").strip()
    if doc_type.startswith("2."):
        return "invoice_services", SERIES_FALLBACK_MAP.get("invoice_services")
    if doc_type.startswith("5."):
        return "invoice_credit", SERIES_FALLBACK_MAP.get("invoice_credit")
    if doc_type.startswith("12."):
        return "receipt_services", SERIES_FALLBACK_MAP.get("receipt_services")
    if doc_type.startswith("13."):
        return "receipt_credit", SERIES_FALLBACK_MAP.get("receipt_credit")
    if doc_type.startswith("11."):
        return "receipt_retail", None
    if doc_type.startswith("1."):
        return "invoice_general", None
    category = str(
        data.get("category")
        or data.get("χαρακτηρισμός")
        or data.get("characteristic")
        or ""
    ).strip()
    if category == "αποδειξακια":
        return "receipt_retail", None
    return "invoice_general", None


def _resolve_series_credential(
    summary: Optional[Dict[str, Any]],
    vat: Optional[str] = None,
    cred_name: Optional[str] = None,
) -> Optional[Dict[str, Any]]:
    cred = None
    if cred_name:
        cred = get_cred_by_name(cred_name)
    if not cred and vat:
        cred = get_cred_by_vat(vat)
    if not cred and isinstance(summary, dict):
        for key in ("AFM", "AFM_issuer", "vat"):
            candidate = summary.get(key)
            if not candidate:
                continue
            cred = get_cred_by_vat(candidate)
            if cred:
                break
    if not cred:
        try:
            cred = get_active_credential_from_session()
        except Exception:
            cred = None
    return cred


def _resolved_series_for_summary(
    summary: Optional[Dict[str, Any]],
    vat: Optional[str] = None,
    cred: Optional[Dict[str, Any]] = None,
    cred_name: Optional[str] = None,
) -> str:
    base_series = ""
    data = summary if isinstance(summary, dict) else {}
    if isinstance(summary, dict):
        base_series = str(summary.get("series") or "").strip()
    else:
        try:
            base_series = str(getattr(summary, "series", "") or "").strip()
        except Exception:
            base_series = ""
    cred_obj = cred if isinstance(cred, dict) else None
    if cred_obj is None:
        cred_obj = _resolve_series_credential(data, vat=vat, cred_name=cred_name)
    settings = cred_obj.get("series_settings") if isinstance(cred_obj, dict) else None
    if not isinstance(settings, dict):
        return base_series
    mode = str(settings.get("mode") or "document").strip().lower()
    if mode != "custom":
        return base_series
    custom = settings.get("custom") if isinstance(settings, dict) else {}
    if not isinstance(custom, dict):
        custom = {}
    primary, fallback_key = _series_preference_keys(data)
    for key in filter(None, [primary, fallback_key]):
        val = custom.get(key)
        if isinstance(val, str) and val.strip():
            return val.strip()
    return base_series

# --- Excel path helper: πάντα με VAT + fiscal_year ---
def excel_path_for(vat: Optional[str] = None, cred_name: Optional[str] = None) -> str:
    """
    Return path to per-vat excel file: DATA_DIR/excel/<safe_vat>_<fiscal_year>_invoices.xlsx
    Fallback: if vat/cred_name missing return DEFAULT_EXCEL_FILE.
    """
    excel_dir = os.path.join(DATA_DIR, "excel")
    os.makedirs(excel_dir, exist_ok=True)

    # resolve fiscal year
    fy = None
    try:
        getter = globals().get("get_active_fiscal_year")
        if callable(getter):
            fy = getter()
    except Exception:
        fy = None
    if fy is None:
        from datetime import datetime
        fy = datetime.now().year

    if vat:
        try:
            safe_vat = secure_filename(str(vat))
        except Exception:
            safe_vat = str(vat)
        fname = f"{safe_vat}_{fy}_invoices.xlsx"
        return os.path.join(excel_dir, fname)

    if cred_name:
        try:
            safe_name = secure_filename(str(cred_name))
        except Exception:
            safe_name = str(cred_name)
        fname = f"{safe_name}_{fy}_invoices.xlsx"
        return os.path.join(excel_dir, fname)

    # fallback
    return DEFAULT_EXCEL_FILE


def _atomic_write(path, data_text):
    dirn = os.path.dirname(path)
    os.makedirs(dirn, exist_ok=True)
    fd, tmp_path = tempfile.mkstemp(dir=dirn, prefix=".tmp_")
    try:
        with os.fdopen(fd, "w", encoding="utf-8") as f:
            f.write(data_text)
        os.replace(tmp_path, path)
    finally:
        if os.path.exists(tmp_path):
            try: os.remove(tmp_path)
            except Exception: pass

def _load_json(path):
    if not os.path.exists(path):
        return None
    with open(path, "r", encoding="utf-8") as f:
        return json.load(f)

def _save_json(path, obj):
    txt = json.dumps(obj, ensure_ascii=False, indent=2)
    _atomic_write(path, txt)

def _match_row_by_mark(df, mark):
    """
    Προσπαθεί να βρει γραμμή στο dataframe df όπου κάποια από τις πιθανές στήλες που
    αντιστοιχούν σε 'mark' ταιριάζει με την τιμή mark.
    Επιστρέφει (found_bool, row_dict_or_None, column_name_used_or_None)
    """
    possible_cols = [
        "mark", "MARK", "Mark",
        "invoice_id", "invoiceId", "id",
        "Αριθμός", "Αριθμός Μητρώου", "Αριθμός Μητρώου Παρ", "Α/Α",
        "αριθμος", "α/α"
    ]
    for col in possible_cols:
        if col in df.columns:
            # ανάγνωση ως string για ασφαλή σύγκριση
            matches = df[df[col].astype(str).str.strip() == str(mark).strip()]
            if not matches.empty:
                # επιστρέφουμε την πρώτη αντιστοιχία ως dict
                return True, matches.iloc[0].to_dict(), col
    # Γενικός fallback: ψάξε σε όλες τις στήλες που είναι string-like
    str_cols = [c for c in df.columns if df[c].dtype == 'object' or df[c].dtype == 'string']
    for c in str_cols:
        matches = df[df[c].astype(str).str.strip() == str(mark).strip()]
        if not matches.empty:
            return True, matches.iloc[0].to_dict(), c
    return False, None, None

def get_active_credential_from_session() -> Optional[Dict]:
    name = session.get("active_credential")
    return get_cred_by_name(name) if name else None

# NEW helper: epsilon per-vat path
def epsilon_file_path_for(vat: str) -> str:
    epsilon_dir = os.path.join(DATA_DIR, "epsilon")
    os.makedirs(epsilon_dir, exist_ok=True)
    return os.path.join(epsilon_dir, secure_filename(f"{vat}_epsilon_invoices.json"))

# New function: build epsilon from invoices.json (used when epsilon file missing)
def build_epsilon_from_invoices(vat: str) -> List[Dict]:
    """
    Δημιουργεί αρχική λίστα εγγραφών για το epsilon file (per-VAT) βασισμένη
    στο data/{vat}_invoices.json. Κάθε εγγραφή έχει:
      { "mark": "...", "AA": ..., "AFM": ..., "lines": [ {id, description, amount, vat, category:''}, ... ] }
    """
    invoices_file = get_customer_docs_file(vat)
    invoices = json_read(invoices_file) if os.path.exists(invoices_file) else []
    epsilon_list: List[Dict] = []

    def pick(src: dict, *keys, default=""):
        for k in keys:
            if k in src and src.get(k) not in (None, ""):
                return src.get(k)
        return default

    for doc in invoices:
        mark = str(pick(doc, "mark", "MARK", "Mark", default="")).strip()
        if not mark:
            mark = str(pick(doc, "identifier", "id", default="")).strip()
        if not mark:
            continue
        vat_doc = pick(doc, "AFM", "AFM_issuer", default="")
        aa = pick(doc, "AA", "aa", default="")
        raw_lines = doc.get("lines") or doc.get("Lines") or doc.get("Positions") or []
        prepared = []
        for idx, raw in enumerate(raw_lines):
            line_id = raw.get("id") or raw.get("line_id") or raw.get("LineId") or f"{mark}_l{idx}"
            description = pick(raw, "description", "desc", "Description", "name", "Name") or ""
            amount = pick(raw, "amount", "lineTotal", "net", "value", default="")
            vat_rate = pick(raw, "vat", "vatRate", "vatPercent", "vatAmount", default="")
            prepared.append({
                "id": line_id,
                "description": description,
                "amount": amount,
                "vat": vat_rate,
                "category": ""   # αρχικά κενό, user θα το συμπληρώσει
            })
        epsilon_list.append({
            "mark": mark,
            "AA": aa,
            "AFM": vat_doc,
            "lines": prepared
        })
    return epsilon_list

def load_epsilon_cache_for_vat(vat: str):
    """
    ΜΟΝΟ διαβάζει το DATA_DIR/epsilon/<vat>_epsilon_invoices.json.
    - Αν δεν υπάρχει: επιστρέφει [].
    - Αν είναι άδειο/χαλασμένο: επιστρέφει [].
    ΔΕΝ κάνει auto-build από Excel ή άλλα αρχεία.
    """
    try:
        eps_dir = os.path.join(DATA_DIR, "epsilon")
        os.makedirs(eps_dir, exist_ok=True)
        path = os.path.join(eps_dir, f"{vat}_epsilon_invoices.json")
        if not os.path.exists(path):
            return []
        try:
            with open(path, "r", encoding="utf-8") as f:
                txt = f.read().strip()
                if not txt:
                    return []
                data = json.loads(txt)
                if isinstance(data, list):
                    return data
                # παλιό shape dict => γύρνα το σε λίστα όσο γίνεται
                out = []
                if isinstance(data, dict):
                    for v in data.values():
                        if isinstance(v, dict):
                            out.append(v)
                return out
        except Exception:
            log.exception("load_epsilon_cache_for_vat: JSON decode error -> return []")
            return []
    except Exception:
        log.exception("load_epsilon_cache_for_vat: unexpected error")
        return []

def save_epsilon_cache_for_vat(vat: str, data: List[Dict]):
    path = epsilon_file_path_for(vat)
    try:
        json_write(path, data)
    except Exception:
        log.exception("Could not write epsilon cache for %s", vat)

# στο app.py — κάτω από get_active_credential_from_session()
@app.context_processor
def inject_active_credential():
    """
    Εισάγει αυτόματα στα templates:
      - active_credential: όνομα credential ή None
      - active_credential_vat: ΑΦΜ του active credential (ή empty string)
      - app_settings: γενικές ρυθμίσεις εφαρμογής (φορτώνονται από SETTINGS_FILE)
    """
    active = get_active_credential_from_session()
    name = active.get("name") if active else None
    vat = active.get("vat") if active else ""
    # Load settings (fall back to empty dict)
    try:
        settings = load_settings() or {}
    except Exception:
        log.exception("Could not load settings for context processor")
        settings = {}
    return dict(active_credential=name, active_credential_vat=vat, app_settings=settings)


# ---------------- Validation helper ----------------
def normalize_input_date_to_iso(s: str):
    if not s:
        return None
    s = s.strip()
    try:
        dt = datetime.datetime.strptime(s, "%d/%m/%Y")
        return dt.date().isoformat()
    except ValueError:
        return None

# ---------------- safe render ----------------
def safe_render(template_name, **ctx):
    try:
        return render_template(template_name, **ctx)
    except Exception as e:
        tb = traceback.format_exc()
        log.error("Template rendering failed for %s: %s\n%s", template_name, str(e), tb)
        debug = os.getenv("FLASK_DEBUG", "0") == "1"
        body = "<h2>Template error</h2><p>" + escape(str(e)) + "</p>"
        if debug:
            body += "<pre>" + escape(tb) + "</pre>"
        return body

# ---------------- Routes ----------------
@app.route("/")
def home():
    return safe_render("nav.html", active_page="home")


@app.route('/get_fiscal_year', methods=['GET'])
def route_get_fiscal_year():
    """
    GET -> return current fiscal year if present:
    { exists: bool, fiscal_year: int|null }
    """
    y = get_active_fiscal_year()
    return jsonify(exists=(y is not None), fiscal_year=y), 200

@app.route('/set_fiscal_year', methods=['POST'])
def route_set_fiscal_year():
    """
    POST JSON or form: { fiscal_year: 2025 } or { year: 2025 }
    Returns JSON { success: bool, fiscal_year: int|null, message: str }
    """
    try:
        # accept JSON or form
        data = request.get_json(silent=True) or request.form or {}
        fy = data.get('fiscal_year') or data.get('year') or None
        if fy is None:
            return jsonify(success=False, message='Missing fiscal_year'), 400
        try:
            fy_int = int(fy)
        except Exception:
            return jsonify(success=False, message='Invalid fiscal_year'), 400

        ok = set_active_fiscal_year(fy_int)
        if not ok:
            return jsonify(success=False, message='Could not persist fiscal year'), 500
        return jsonify(success=True, fiscal_year=fy_int, message='Fiscal year updated'), 200
    except Exception:
        try:
            log.exception("Failed in set_fiscal_year")
        except Exception:
            pass
        return jsonify(success=False, message='Server error'), 500

# --- helpers για upsert / merge epsilon invoices -------------------------------
import uuid
from collections import OrderedDict

def _normalize_val(v):
    try:
        return "" if v is None else str(v).strip()
    except Exception:
        return ""

def _make_id_inv():
    return uuid.uuid4().hex

def _write_json_atomic(path, obj):
    """Atomic write (utf-8, indent=2)."""
    import tempfile
    dirn = os.path.dirname(path)
    os.makedirs(dirn, exist_ok=True)
    text = json.dumps(obj, ensure_ascii=False, indent=2)
    fd, tmp = tempfile.mkstemp(prefix=".tmp_json_", dir=dirn)
    try:
        with os.fdopen(fd, "w", encoding="utf-8") as fh:
            fh.write(text)
        os.replace(tmp, path)
    except Exception:
        try:
            if os.path.exists(tmp):
                os.remove(tmp)
        except Exception:
            pass
        raise

def _upsert_epsilon_invoice(new_doc: dict):
    """
    Insert or update a detailed invoice record into the proper data/epsilon/*_epsilon_invoices.json.
    - Matches by mark (preferred) or AA.
    - If it finds an existing placeholder it replaces/merges it and preserves id_inv (or creates one).
    - If not found, it creates a per-vat file using AFM_issuer/AFM (if available) or 'unknown'.
    Returns (path_written, id_inv).
    """
    epsilon_dir = os.path.join(DATA_DIR, "epsilon")
    os.makedirs(epsilon_dir, exist_ok=True)

    mark = _normalize_val(new_doc.get("mark") or new_doc.get("MARK"))
    aa = _normalize_val(new_doc.get("AA") or new_doc.get("aa"))
    target_vat = _normalize_val(new_doc.get("AFM_issuer") or new_doc.get("AFM") or new_doc.get("issuer_vat"))

    # build candidate list: prefer per-vat file if target_vat present, then all others
    candidates = []
    if target_vat:
        candidates.append(os.path.join(epsilon_dir, f"{secure_filename(target_vat)}_epsilon_invoices.json"))
    for fname in sorted(os.listdir(epsilon_dir)):
        if not fname.endswith("_epsilon_invoices.json"):
            continue
        full = os.path.join(epsilon_dir, fname)
        if full not in candidates:
            candidates.append(full)

    # helper to extract list container & container_key info
    def _extract_items_and_container(raw):
        if isinstance(raw, list):
            return raw, True, None, raw  # items, is_root_list, key, root_container
        if isinstance(raw, dict):
            for k in ("items", "invoices", "data", "records"):
                if k in raw and isinstance(raw[k], list):
                    return raw[k], False, k, raw
            # maybe single invoice dict
            if any(k in raw for k in ("mark", "AA", "AFM", "AFM_issuer")):
                return [raw], False, None, raw
        return [], False, None, raw

    # try to find & replace/merge
    for path in candidates:
        try:
            with open(path, "r", encoding="utf-8") as fh:
                raw = json.load(fh)
        except Exception:
            # ignore unreadable files
            continue

        items, is_list, container_key, root_container = _extract_items_and_container(raw)
        if not items:
            continue

        changed = False
        for idx, it in enumerate(items):
            try:
                it_mark = _normalize_val(it.get("mark") or it.get("MARK"))
                it_aa = _normalize_val(it.get("AA") or it.get("aa"))
                # match exact or substring (covers small formatting diffs)
                matched = False
                if mark and it_mark and (mark == it_mark or mark in it_mark or it_mark in mark):
                    matched = True
                elif aa and it_aa and aa == it_aa:
                    matched = True

                if not matched:
                    continue

                # found matching existing item -> merge/replace
                existing = dict(it) if isinstance(it, dict) else {}
                # preserve existing id_inv if present, else take from new_doc, else create one
                id_inv = _normalize_val(existing.get("id_inv") or new_doc.get("id_inv") or new_doc.get("id") or "")
                if not id_inv:
                    id_inv = _make_id_inv()

                # merge: new_doc fields override existing ones; keep any remaining existing keys if not present in new_doc
                merged = dict(existing)
                merged.update(new_doc)  # new_doc wins
                merged["id_inv"] = id_inv

                # ensure id_inv appears BEFORE 'lines' key in JSON order
                new_ordered = OrderedDict()
                inserted = False
                for k, v in list(merged.items()):
                    if k == "lines" and not inserted:
                        new_ordered["id_inv"] = id_inv
                        inserted = True
                    new_ordered[k] = v
                if not inserted:
                    # append id_inv at start (or end - we put at start to be "before lines")
                    od = OrderedDict()
                    od["id_inv"] = id_inv
                    for k,v in new_ordered.items():
                        od[k] = v
                    new_ordered = od

                # replace the item in the list
                items[idx] = dict(new_ordered)
                changed = True
                # write back updated container
                if changed:
                    if is_list:
                        to_write = items
                    else:
                        if container_key:
                            root_container[container_key] = items
                            to_write = root_container
                        else:
                            # single dict root replaced by this new item
                            to_write = items[0]
                    _write_json_atomic(path, to_write)
                    try:
                        log.info("_upsert_epsilon_invoice: updated %s (mark=%s AA=%s id_inv=%s)", path, mark, aa, id_inv)
                    except Exception:
                        pass
                    return path, id_inv

            except Exception:
                continue

    # not found anywhere -> create per-vat file (prefer AFM_issuer/AFM), else 'unknown'
    safe_vat = secure_filename(target_vat) if target_vat else "unknown"
    new_path = os.path.join(epsilon_dir, f"{safe_vat}_epsilon_invoices.json")
    id_inv = _normalize_val(new_doc.get("id_inv") or new_doc.get("id") or "")
    if not id_inv:
        id_inv = _make_id_inv()

    # ensure id_inv before lines
    merged = dict(new_doc)
    merged["id_inv"] = id_inv
    new_ordered = OrderedDict()
    inserted = False
    for k, v in list(merged.items()):
        if k == "lines" and not inserted:
            new_ordered["id_inv"] = id_inv
            inserted = True
        new_ordered[k] = v
    if not inserted:
        od = OrderedDict()
        od["id_inv"] = id_inv
        for k,v in new_ordered.items():
            od[k] = v
        new_ordered = od

    # write single-element list to new_path (or append if file exists and is a list)
    try:
        if os.path.exists(new_path):
            # if file exists and is a list, load & append
            with open(new_path, "r", encoding="utf-8") as fh:
                raw = json.load(fh)
            if isinstance(raw, list):
                raw.append(dict(new_ordered))
                _write_json_atomic(new_path, raw)
            elif isinstance(raw, dict):
                # try to append into detected container key if possible, else rewrite as list
                appended = False
                for k in ("items","invoices","data","records"):
                    if k in raw and isinstance(raw[k], list):
                        raw[k].append(dict(new_ordered))
                        _write_json_atomic(new_path, raw)
                        appended = True
                        break
                if not appended:
                    # convert to list form
                    _write_json_atomic(new_path, [dict(new_ordered)])
            else:
                _write_json_atomic(new_path, [dict(new_ordered)])
        else:
            _write_json_atomic(new_path, [dict(new_ordered)])
        try:
            log.info("_upsert_epsilon_invoice: created %s (mark=%s AA=%s id_inv=%s)", new_path, mark, aa, id_inv)
        except Exception:
            pass
        return new_path, id_inv
    except Exception:
        try:
            log.exception("_upsert_epsilon_invoice: write failed for %s", new_path)
        except Exception:
            pass
        return "", ""
# -------------------------------------------------------------------------------

# ---------- validation helpers ----------
def parse_date_str_to_utc(date_str):
    """
    Try parse a date string (ISO-ish or dd/mm/yyyy or yyyy-mm-dd).
    Returns a datetime in UTC (naive or tz aware converted to UTC) or None.
    """
    if not date_str:
        return None
    # try ISO first
    for fmt in ("%Y-%m-%dT%H:%M:%S%z", "%Y-%m-%dT%H:%M:%S", "%Y-%m-%d", "%d/%m/%Y", "%d-%m-%Y"):
        try:
            dt = _dt.strptime(date_str, fmt)
            # naive -> assume local? we'll treat naive as UTC to be strict
            if dt.tzinfo is None:
                # treat as UTC for server-side canonicalization
                dt = dt.replace(tzinfo=timezone.utc)
            else:
                dt = dt.astimezone(timezone.utc)
            return dt
        except Exception:
            continue
    # last resort: try dateutil if available
    try:
        from dateutil import parser as _parser
        dt = _parser.parse(date_str)
        if dt.tzinfo is None:
            dt = dt.replace(tzinfo=timezone.utc)
        else:
            dt = dt.astimezone(timezone.utc)
        return dt
    except Exception:
        return None

def is_date_within_fiscal_year(dt_utc, fiscal_year):
    """
    dt_utc: datetime with tzinfo=UTC
    fiscal_year: int (e.g. 2025)
    Assumes fiscal year = calendar year (Jan 1 - Dec 31).
    If your fiscal year differs, adapt start/end calculation here.
    """
    if not dt_utc or fiscal_year is None:
        return False
    start = _dt(fiscal_year, 1, 1, 0, 0, 0, tzinfo=timezone.utc)
    end = _dt(fiscal_year, 12, 31, 23, 59, 59, tzinfo=timezone.utc)
    return start <= dt_utc <= end

def validate_date_field_against_active_fiscal(date_str, field_name='date'):
    """
    Centralized server-side check. Returns (ok:bool, message:str).
    Use this in any route that receives date strings from user.
    """
    fiscal_year = get_active_fiscal_year()
    if fiscal_year is None:
        return True, "No active fiscal year set"  # if no selection, don't block
    dt = parse_date_str_to_utc(date_str)
    if dt is None:
        return False, f"Δεν αναγνώστηκε σωστά η ημερομηνία στο πεδίο {field_name}."
    if not is_date_within_fiscal_year(dt, fiscal_year):
        # produce message with allowed year info
        return False, f"Η επιλεγμένη χρήση είναι {fiscal_year}. Η ημερομηνία στο πεδίο {field_name} ({date_str}) δεν ανήκει στη χρήση αυτή."
    return True, "OK"
# --- NEW: safer GET that also returns profile_name ---
@app.route('/api/repeat_entry/get_v2', methods=['GET'])
def api_repeat_entry_get_v2():
    """
    Επιστρέφει repeat_entry {enabled, mapping, profile_name} + expense_tags (χωρίς 'αποδειξάκια').
    Δεν πειράζει τίποτα από το υπάρχον /api/repeat_entry/get.
    Query param: ?vat=...
    """
    try:
        creds = read_credentials_list()  # δική σου helper
    except Exception:
        creds = None

    vat = (request.args.get('vat') or "").strip() or None
    session_cred = (get_active_credential_from_session() if 'get_active_credential_from_session' in globals() else {}) or {}

    if not vat and isinstance(session_cred, dict):
        vat = (session_cred.get('vat') or session_cred.get('afm') or "").strip() or None

    base_resp = {"ok": True,
                 "repeat_entry": {"enabled": False, "mapping": {}, "profile_name": ""},
                 "expense_tags": []}

    # αν δεν υπάρχουν credentials, επέστρεψε ό,τι μπορείς από το session
    if not creds:
        guess = ""
        try:
            if isinstance(session_cred, dict):
                guess = (session_cred.get('afm') or session_cred.get('vat') or "") or ""
                guess = str(guess).strip()
        except Exception:
            pass
        if guess:
            base_resp["afm"] = guess
            base_resp["vat"] = guess
        return jsonify(base_resp)

    # βρες ενεργό πελάτη
    idx = find_active_client_index(creds, vat=vat) if 'find_active_client_index' in globals() else None
    client_rec = None
    if idx is not None and 0 <= idx < len(creds) and isinstance(creds[idx], dict):
        client_rec = creds[idx]
    else:
        # fallback: απλή αναζήτηση
        if vat:
            for rec in creds:
                if isinstance(rec, dict):
                    v = str(rec.get('vat') or rec.get('afm') or "").strip()
                    if v and v == str(vat).strip():
                        client_rec = rec
                        break
        if client_rec is None:
            # έσχατο fallback: τίποτα
            return jsonify(base_resp)

    # repeat_entry (με profile_name)
    repeat_raw = (client_rec.get('repeat_entry') or {}) if isinstance(client_rec, dict) else {}
    repeat = {
        "enabled": bool(repeat_raw.get("enabled")),
        "mapping": repeat_raw.get("mapping") or {},
        "profile_name": (repeat_raw.get("profile_name") or "").strip(),
    }

    tags = _list_invoice_categories(client_rec)
    labels = _category_labels_for_client(client_rec)

    # afm/vat για πληρότητα
    afm_guess = ""
    for k in ("afm", "AFM", "vat", "VAT", "vat_number", "vatNumber"):
        val = client_rec.get(k)
        if val:
            afm_guess = str(val).strip()
            break

    resp = {
        "ok": True,
        "repeat_entry": repeat,
        "expense_tags": tags,
        "category_labels": labels,
    }
    if afm_guess:
        resp["afm"] = afm_guess
        resp["vat"] = afm_guess
    return jsonify(resp)


@app.route('/api/repeat_entry/get', methods=['GET'])
def api_repeat_entry_get():
    """
    Επιστρέφει στοιχεία repeat_entry + expense_tags και -όταν είναι διαθέσιμο-
    το afm/vat του ενεργού πελάτη ώστε το frontend να το χρησιμοποιεί.
    Παράμετρος query: ?vat=... (προαιρετικό)
    """
    try:
        creds = read_credentials_list()
    except Exception:
        creds = None

    # default empty response structure
    base_resp = {"ok": True, "repeat_entry": {"enabled": False, "mapping": {}}, "expense_tags": []}

    # try to get vat from query param or from session active credential
    vat_param = request.args.get('vat') or None
    session_cred = (get_active_credential_from_session() or {}) if 'get_active_credential_from_session' in globals() else {}
    vat_from_session = session_cred.get('vat') if isinstance(session_cred, dict) else None
    vat = vat_param or vat_from_session

    if not creds:
        # still include any afm/vat from session if present
        afm_from_session = ""
        try:
            # try common keys
            if isinstance(session_cred, dict):
                afm_from_session = (session_cred.get('afm') or session_cred.get('vat') or "") or ""
            afm_from_session = str(afm_from_session).strip() if afm_from_session else ""
        except Exception:
            afm_from_session = ""
        resp = dict(base_resp)
        if afm_from_session:
            resp['afm'] = afm_from_session
            resp['vat'] = afm_from_session
        return jsonify(resp)

    # find index of active client if possible
    idx = find_active_client_index(creds, vat=vat) if 'find_active_client_index' in globals() else None
    if idx is None:
        # not found — still try to return session info if available
        afm_guess = ""
        try:
            if isinstance(session_cred, dict):
                afm_guess = (session_cred.get('afm') or session_cred.get('vat') or "") or ""
            afm_guess = str(afm_guess).strip() if afm_guess else ""
        except Exception:
            afm_guess = ""

        resp = dict(base_resp)
        # if we can extract expense_tags from session_cred, include them
        try:
            expense_tags = _list_invoice_categories(session_cred)
            if expense_tags:
                resp['expense_tags'] = expense_tags
                resp['category_labels'] = _category_labels_for_client(session_cred)
        except Exception:
            pass

        if afm_guess:
            resp['afm'] = afm_guess
            resp['vat'] = afm_guess
        return jsonify(resp)

    # we have creds and an index -> build response
    client_rec = creds[idx] if idx is not None and idx < len(creds) else None
    repeat = (client_rec.get('repeat_entry') if isinstance(client_rec, dict) else {}) or {"enabled": False, "mapping": {}}

    # normalize expense_tags
    expense_tags = _list_invoice_categories(client_rec)
    category_labels = _category_labels_for_client(client_rec)

    # try to extract afm/vat from client_rec (many possible key names)
    afm_found = ""
    vat_found = ""
    try:
        if isinstance(client_rec, dict):
            # check common keys
            for k in ("afm", "AFM", "vat", "VAT", "vat_number", "vatNumber"):
                v = client_rec.get(k)
                if v:
                    val = str(v).strip()
                    if not afm_found and (k.lower().startswith('afm') or (len(val) == 9 and val.isdigit())):
                        afm_found = val
                    if not vat_found and (k.lower().startswith('vat') or (len(val) >= 8)):
                        vat_found = val
            # nested structures
            for nested in ("active_client", "client", "credential"):
                if not afm_found and isinstance(client_rec.get(nested), dict):
                    nc = client_rec.get(nested)
                    for k in ("afm", "AFM", "vat", "VAT", "vat_number"):
                        if k in nc and nc[k]:
                            afm_found = afm_found or str(nc[k]).strip()
                            vat_found = vat_found or str(nc[k]).strip()
            # as fallback use name fields (not AFM, but useful info)
            client_name = client_rec.get('client_name') or client_rec.get('name') or client_rec.get('company') or client_rec.get('client') or ""
        else:
            client_name = ""
    except Exception:
        afm_found = afm_found or ""
        vat_found = vat_found or ""
        client_name = client_name if 'client_name' in locals() else ""

    # fallback to session credential values if nothing found
    try:
        if not afm_found and isinstance(session_cred, dict):
            afm_found = (session_cred.get('afm') or session_cred.get('vat') or "") or afm_found
        if not vat_found and isinstance(session_cred, dict):
            vat_found = (session_cred.get('vat') or session_cred.get('afm') or "") or vat_found
    except Exception:
        pass

    afm_found = (str(afm_found).strip() or "")
    vat_found = (str(vat_found).strip() or "")

    resp = {
        "ok": True,
        "repeat_entry": repeat,
        "expense_tags": expense_tags,
        "category_labels": category_labels,
    }
    # include descriptive client object (don't leak secrets) - include some fields if present
    try:
        client_summary = {}
        if isinstance(client_rec, dict):
            for fld in ("client_name", "name", "company"):
                if fld in client_rec and client_rec.get(fld):
                    client_summary["name"] = client_rec.get(fld)
                    break
            # include provided vat/afm if present
            if afm_found:
                client_summary["afm"] = afm_found
            elif vat_found:
                client_summary["vat"] = vat_found
            # include original entry for debugging only when debug enabled (optional)
            if app.debug:
                client_summary["_raw"] = client_rec
        if client_summary:
            resp["client"] = client_summary
    except Exception:
        pass

    if afm_found:
        resp['afm'] = afm_found
    elif vat_found:
        resp['vat'] = vat_found

    # also return the vat param echoed (helpful for debugging)
    if vat_param:
        resp['_queried_vat'] = vat_param

    return jsonify(resp)

@app.post("/api/repeat_entry/save")
def api_repeat_entry_save():
    data = request.get_json(force=True) or {}

    vat = str(data.get("vat") or "").strip()
    enabled = bool(data.get("enabled"))
    mapping_in = data.get("mapping") or {}
    # "" => Γενικό
    profile_name = (data.get("profile_name") or "").strip()

    # Επιτρέπουμε ΜΟΝΟ ποσοστά ΦΠΑ
    VAT_KEYS = ["0%", "6%", "13%", "17%", "24%"]
    mapping = {k: (mapping_in.get(k) or "") for k in VAT_KEYS}

    # Έλεγχος για κενές επιλογές
    missing = [k for k in VAT_KEYS if not mapping[k]]
    if missing:
        return jsonify(ok=False, error="Συμπλήρωσε κατηγορία για " + ", ".join(missing) + "."), 400

    creds = read_credentials_list() or []
    idx = find_active_client_index(creds, vat=vat)
    if idx is None:
        return jsonify(ok=False, error="Πελάτης δεν βρέθηκε."), 404

    client = creds[idx] if isinstance(creds[idx], dict) else {}

    repeat = (client.get("repeat_entry") if isinstance(client, dict) else {}) or {}
    repeat.update({
        "enabled": enabled,
        "mapping": mapping,
        # Χρησιμοποιούμε το module datetime:
        "updated_at": datetime.datetime.now(datetime.timezone.utc).isoformat(),
        # ΠΑΝΤΑ γράφουμε το profile_name — κενό σημαίνει «Γενικό»
        "profile_name": profile_name,
    })
    client["repeat_entry"] = repeat
    creds[idx] = client

    write_credentials_list(creds)

    expense_tags = _list_invoice_categories(client)
    labels = _category_labels_for_client(client)

    return jsonify(ok=True, repeat_entry=repeat, expense_tags=expense_tags, category_labels=labels)


def _decode_data_url(raw: str) -> Optional[bytes]:
    if not raw:
        return None
    try:
        if raw.startswith("data:"):
            match = re.match(r"^data:(.*?);base64,(.*)$", raw, re.IGNORECASE)
            if not match:
                return None
            payload = match.group(2)
        else:
            payload = raw
        return base64.b64decode(payload)
    except Exception:
        current_app.logger.exception("Failed to decode QR data url")
        return None


@app.post("/api/qr/decode")
def api_qr_decode():
    """Αποκωδικοποιεί εικόνα QR και επιστρέφει raw string & MARK."""
    payload_bytes: Optional[bytes] = None
    filename = "capture.png"

    if "file" in request.files:
        f = request.files["file"]
        payload_bytes = f.read()
        filename = f.filename or filename
    else:
        data = request.get_json(silent=True) or {}
        raw = data.get("image") or data.get("dataUrl") or data.get("data")
        payload_bytes = _decode_data_url(raw)
        filename = data.get("filename") or filename

    if not payload_bytes:
        return jsonify({"ok": False, "error": "Δεν ελήφθη εικόνα"}), 400

    payloads = decode_qr_payloads(payload_bytes, filename) or []
    if not payloads:
        return jsonify({"ok": False, "error": "Δεν εντοπίστηκε QR κώδικας"}), 404

    sanitized_payloads = []
    for item in payloads:
        normalized = _normalize_scanned_value(item)
        sanitized_payloads.append(normalized or item)

    first = sanitized_payloads[0]
    mark = extract_mark(first)
    return jsonify({"ok": True, "raw": first, "mark": mark, "payloads": sanitized_payloads})


@app.post("/api/qr/remote/start")
def api_qr_remote_start():
    _purge_remote_sessions()
    owner = _ensure_remote_owner_token()
    payload = request.get_json(silent=True) or {}
    requested_mode = payload.get("mode")
    mode = _normalize_remote_mode(requested_mode)
    if requested_mode is None and payload.get("receipts"):
        mode = "receipts"

    repeat_flag = _parse_bool(payload.get("repeat_enabled"))
    repeat_enabled = bool(repeat_flag) if repeat_flag is not None else False

    now = _remote_qr_now()
    session_id = secrets.token_urlsafe(9)
    push_secret = secrets.token_urlsafe(32)
    expires_at = now + REMOTE_QR_SESSION_TTL

    entry = {
        "id": session_id,
        "owner_token": owner,
        "push_secret": push_secret,
        "mode": mode,
        "created_at": now,
        "expires_at": expires_at,
        "last_seen": now,
        "attached": False,
        "attached_at": None,
        "payload": None,
        "version": 0,
        "last_delivered_version": 0,
        "owner_ip": request.remote_addr,
        "repeat_enabled": repeat_enabled,
        "remote_last_seen": None,
        "summary_state": None,
        "summary_version": 0,
        "summary_last_delivered": 0,
        "control": None,
        "control_version": 0,
        "control_last_delivered": 0,
    }

    with REMOTE_QR_LOCK:
        while session_id in REMOTE_QR_SESSIONS:
            session_id = secrets.token_urlsafe(9)
            entry["id"] = session_id
        REMOTE_QR_SESSIONS[session_id] = entry

    connect_url = _build_external_url("mobile_qr_scanner", session=session_id, token=push_secret)
    qr_image = _generate_qr_data_uri(connect_url)

    return jsonify({
        "ok": True,
        "session_id": session_id,
        "connect_url": connect_url,
        "qr_image": qr_image,
        "expires_at": expires_at.isoformat(),
        "expires_in": int((expires_at - now).total_seconds()),
        "mode": mode,
        "version": entry["version"],
        "repeat_enabled": repeat_enabled,
    })


@app.get("/api/qr/remote/status")
def api_qr_remote_status():
    _purge_remote_sessions()
    owner = session.get("_remote_qr_owner")
    session_id = request.args.get("session_id") or request.args.get("session")
    if not session_id:
        return jsonify(ok=False, error="Λείπει το αναγνωριστικό συνεδρίας."), 400
    if not owner:
        return jsonify(ok=False, error="Η συνεδρία δεν είναι διαθέσιμη."), 404

    try:
        since = int(request.args.get("since", "0"))
    except (TypeError, ValueError):
        since = 0

    now = _remote_qr_now()
    with REMOTE_QR_LOCK:
        entry = REMOTE_QR_SESSIONS.get(session_id)
        if not entry or entry.get("owner_token") != owner:
            return jsonify(ok=False, error="Η συνεδρία δεν βρέθηκε."), 404

        expires_at = entry.get("expires_at")
        if expires_at and now > expires_at:
            REMOTE_QR_SESSIONS.pop(session_id, None)
            return jsonify(ok=False, error="Η συνεδρία έληξε.", expired=True), 410

        remote_last_seen = entry.get("remote_last_seen")
        if entry.get("attached") and isinstance(remote_last_seen, datetime.datetime):
            if now - remote_last_seen > REMOTE_QR_REMOTE_STALE:
                REMOTE_QR_SESSIONS.pop(session_id, None)
                return (
                    jsonify(
                        ok=False,
                        error="Η φορητή συσκευή αποσυνδέθηκε.",
                        disconnected=True,
                    ),
                    410,
                )

        entry["last_seen"] = now
        version = entry.get("version", 0)
        last_delivered = entry.get("last_delivered_version", 0)
        payload_data: Optional[Dict[str, Any]] = None

        if version and version > max(last_delivered, since):
            payload = entry.get("payload") or {}
            payload_data = {
                "raw": payload.get("raw", ""),
                "mark": payload.get("mark", ""),
                "is_url": bool(payload.get("is_url")),
                "pushed_at": payload.get("pushed_at"),
            }
            entry["last_delivered_version"] = version

        response = {
            "ok": True,
            "session_id": session_id,
            "attached": bool(entry.get("attached")),
            "mode": entry.get("mode") or "invoices",
            "version": version,
            "expires_at": expires_at.isoformat() if expires_at else None,
            "repeat_enabled": bool(entry.get("repeat_enabled")),
        }

    if payload_data:
        response["payload"] = payload_data

    remote_last_seen_val = entry.get("remote_last_seen")
    if isinstance(remote_last_seen_val, datetime.datetime):
        response["remote_last_seen"] = remote_last_seen_val.isoformat()

    summary_version = entry.get("summary_version") or 0
    if summary_version:
        last_summary = entry.get("summary_last_delivered") or 0
        if summary_version > last_summary:
            if entry.get("summary_state") is not None:
                response["summary_state"] = entry["summary_state"]
            response["summary_version"] = summary_version
            entry["summary_last_delivered"] = summary_version

    control_version = entry.get("control_version") or 0
    if control_version:
        last_control = entry.get("control_last_delivered") or 0
        if control_version > last_control:
            if entry.get("control") is not None:
                response["control"] = entry["control"]
            response["control_version"] = control_version
            entry["control_last_delivered"] = control_version

    return jsonify(response)


@app.post("/api/qr/remote/close")
def api_qr_remote_close():
    _purge_remote_sessions()
    owner = session.get("_remote_qr_owner")
    data = request.get_json(silent=True) or {}
    session_id = data.get("session_id") or data.get("session")
    if not session_id or not owner:
        return jsonify(ok=True)

    with REMOTE_QR_LOCK:
        entry = REMOTE_QR_SESSIONS.get(session_id)
        if entry and entry.get("owner_token") == owner:
            REMOTE_QR_SESSIONS.pop(session_id, None)

    return jsonify(ok=True)


@app.post("/api/qr/remote/attach")
def api_qr_remote_attach():
    _purge_remote_sessions()
    data = request.get_json(silent=True) or {}
    session_id = data.get("session_id") or data.get("session")
    token = data.get("token") or data.get("secret")
    mode = data.get("mode")
    repeat_flag = _parse_bool(data.get("repeat_enabled"))

    if not session_id or not token:
        return jsonify(ok=False, error="Λείπουν παράμετροι."), 400

    now = _remote_qr_now()
    with REMOTE_QR_LOCK:
        entry = REMOTE_QR_SESSIONS.get(session_id)
        if not entry:
            return jsonify(ok=False, error="Η συνεδρία δεν βρέθηκε."), 404
        if entry.get("push_secret") != token:
            return jsonify(ok=False, error="Μη έγκυρο διακριτικό."), 403

        expires_at = entry.get("expires_at")
        if expires_at and now > expires_at:
            REMOTE_QR_SESSIONS.pop(session_id, None)
            return jsonify(ok=False, error="Η συνεδρία έληξε.", expired=True), 410

        if mode is not None:
            entry["mode"] = _normalize_remote_mode(mode)

        if repeat_flag is not None:
            entry["repeat_enabled"] = repeat_flag

        entry["attached"] = True
        entry["attached_at"] = now
        entry["last_seen"] = now
        entry["remote_last_seen"] = now
        entry["mobile_agent"] = request.headers.get("User-Agent", "")
        entry["expires_at"] = now + REMOTE_QR_SESSION_TTL
        expires_at = entry.get("expires_at")

        response = {
            "ok": True,
            "mode": entry.get("mode") or "invoices",
            "expires_at": expires_at.isoformat() if expires_at else None,
            "repeat_enabled": bool(entry.get("repeat_enabled")),
        }

        summary_version = entry.get("summary_version") or 0
        if summary_version:
            response["summary_version"] = summary_version
            if entry.get("summary_state") is not None:
                response["summary_state"] = entry["summary_state"]

        remote_last_seen = entry.get("remote_last_seen")
        if isinstance(remote_last_seen, datetime.datetime):
            response["remote_last_seen"] = remote_last_seen.isoformat()

    return jsonify(response)


@app.post("/api/qr/remote/heartbeat")
def api_qr_remote_heartbeat():
    _purge_remote_sessions()
    data = request.get_json(silent=True) or {}
    session_id = data.get("session_id") or data.get("session")
    token = data.get("token") or data.get("secret")
    mode = data.get("mode")
    repeat_flag = _parse_bool(data.get("repeat_enabled"))
    if not session_id or not token:
        return jsonify(ok=False, error="Λείπουν παράμετροι."), 400

    now = _remote_qr_now()
    with REMOTE_QR_LOCK:
        entry = REMOTE_QR_SESSIONS.get(session_id)
        if not entry:
            return jsonify(ok=False, error="Η συνεδρία δεν βρέθηκε."), 404
        if entry.get("push_secret") != token:
            return jsonify(ok=False, error="Μη έγκυρο διακριτικό."), 403

        expires_at = entry.get("expires_at")
        if expires_at and now > expires_at:
            REMOTE_QR_SESSIONS.pop(session_id, None)
            return jsonify(ok=False, error="Η συνεδρία έληξε.", expired=True), 410

        entry["last_seen"] = now
        if mode is not None:
            entry["mode"] = _normalize_remote_mode(mode)
        if repeat_flag is not None:
            entry["repeat_enabled"] = repeat_flag
        entry["remote_last_seen"] = now
        entry["attached"] = True
        entry["expires_at"] = now + REMOTE_QR_SESSION_TTL
        expires_at = entry.get("expires_at")

        response = {
            "ok": True,
            "expires_at": expires_at.isoformat() if expires_at else None,
            "mode": entry.get("mode") or "invoices",
            "repeat_enabled": bool(entry.get("repeat_enabled")),
        }

        summary_version = entry.get("summary_version") or 0
        if summary_version:
            response["summary_version"] = summary_version
            if entry.get("summary_state") is not None:
                response["summary_state"] = entry["summary_state"]

        remote_last_seen = entry.get("remote_last_seen")
        if isinstance(remote_last_seen, datetime.datetime):
            response["remote_last_seen"] = remote_last_seen.isoformat()

    return jsonify(response)


@app.post("/api/qr/remote/update")
def api_qr_remote_update():
    _purge_remote_sessions()
    data = request.get_json(silent=True) or {}
    session_id = data.get("session_id") or data.get("session")
    if not session_id:
        return jsonify(ok=False, error="Λείπει το αναγνωριστικό συνεδρίας."), 400

    mode_present = "mode" in data
    repeat_flag = _parse_bool(data.get("repeat_enabled"))
    summary_present = "summary_state" in data
    if not mode_present and repeat_flag is None and not summary_present:
        return jsonify(ok=False, error="Δεν ελήφθη ενημέρωση.", field="missing"), 400

    token = data.get("token") or data.get("secret")
    desired_mode = _normalize_remote_mode(data.get("mode")) if mode_present else None
    owner = session.get("_remote_qr_owner")
    now = _remote_qr_now()

    with REMOTE_QR_LOCK:
        entry = REMOTE_QR_SESSIONS.get(session_id)
        if not entry:
            return jsonify(ok=False, error="Η συνεδρία δεν βρέθηκε."), 404

        authorized = False
        if owner and entry.get("owner_token") == owner:
            authorized = True
        elif token and entry.get("push_secret") == token:
            authorized = True

        if not authorized:
            return jsonify(ok=False, error="Μη εξουσιοδοτημένη αλλαγή."), 403

        summary_state = None
        if summary_present and owner and entry.get("owner_token") == owner:
            summary_state = _sanitize_summary_state(data.get("summary_state"))

        if desired_mode is not None:
            entry["mode"] = desired_mode
        if repeat_flag is not None:
            entry["repeat_enabled"] = repeat_flag
        if summary_present and summary_state is not None:
            entry["summary_state"] = summary_state
            entry["summary_version"] = (entry.get("summary_version") or 0) + 1
            entry["summary_last_delivered"] = 0
        entry["last_seen"] = now
        entry["expires_at"] = now + REMOTE_QR_SESSION_TTL
        expires_at = entry.get("expires_at")

    return jsonify(
        ok=True,
        mode=(entry.get("mode") if desired_mode is None else desired_mode),
        repeat_enabled=bool(entry.get("repeat_enabled")),
        expires_at=expires_at.isoformat() if expires_at else None,
        summary_version=entry.get("summary_version"),
    )


@app.post("/api/qr/remote/push")
def api_qr_remote_push():
    _purge_remote_sessions()
    data = request.get_json(silent=True) or {}
    session_id = data.get("session_id") or data.get("session")
    token = data.get("token") or data.get("secret")
    raw_value = (data.get("payload") or data.get("raw") or "").strip()
    mode = data.get("mode")
    repeat_flag = _parse_bool(data.get("repeat_enabled"))

    if not session_id or not token or not raw_value:
        return jsonify(ok=False, error="Λείπουν δεδομένα προς αποστολή."), 400

    now = _remote_qr_now()
    with REMOTE_QR_LOCK:
        entry = REMOTE_QR_SESSIONS.get(session_id)
        if not entry:
            return jsonify(ok=False, error="Η συνεδρία δεν βρέθηκε."), 404
        if entry.get("push_secret") != token:
            return jsonify(ok=False, error="Μη έγκυρο διακριτικό."), 403

        expires_at = entry.get("expires_at")
        if expires_at and now > expires_at:
            REMOTE_QR_SESSIONS.pop(session_id, None)
            return jsonify(ok=False, error="Η συνεδρία έληξε.", expired=True), 410

        normalized_value = _normalize_scanned_value(raw_value)
        mark = extract_mark(normalized_value) or extract_mark(raw_value) or ""
        is_url = bool(re.match(r"^https?://", normalized_value, re.IGNORECASE))
        payload = {
            "raw": normalized_value,
            "mark": mark,
            "is_url": is_url,
            "pushed_at": now.isoformat(),
            "source": "remote",
        }

        if mode is not None:
            entry["mode"] = _normalize_remote_mode(mode)
        if repeat_flag is not None:
            entry["repeat_enabled"] = repeat_flag

        entry["payload"] = payload
        entry["version"] = (entry.get("version") or 0) + 1
        entry["last_seen"] = now
        entry["attached"] = True
        entry["last_push_at"] = now
        entry["remote_last_seen"] = now
        entry["expires_at"] = now + REMOTE_QR_SESSION_TTL
        version = entry["version"]

    return jsonify(
        ok=True,
        mark=mark,
        is_url=is_url,
        version=version,
        repeat_enabled=bool(repeat_flag if repeat_flag is not None else entry.get("repeat_enabled")),
    )


@app.post("/api/qr/remote/control")
def api_qr_remote_control():
    _purge_remote_sessions()
    data = request.get_json(silent=True) or {}
    session_id = data.get("session_id") or data.get("session")
    token = data.get("token") or data.get("secret")
    command = data.get("command") or {}

    if not session_id or not token:
        return jsonify(ok=False, error="Λείπουν δεδομένα εντολής."), 400

    sanitized = _sanitize_remote_control(command)
    if sanitized is None:
        return jsonify(ok=False, error="Μη έγκυρη εντολή."), 400

    now = _remote_qr_now()
    with REMOTE_QR_LOCK:
        entry = REMOTE_QR_SESSIONS.get(session_id)
        if not entry:
            return jsonify(ok=False, error="Η συνεδρία δεν βρέθηκε."), 404
        if entry.get("push_secret") != token:
            return jsonify(ok=False, error="Μη έγκυρο διακριτικό."), 403

        expires_at = entry.get("expires_at")
        if expires_at and now > expires_at:
            REMOTE_QR_SESSIONS.pop(session_id, None)
            return jsonify(ok=False, error="Η συνεδρία έληξε.", expired=True), 410

        entry["last_seen"] = now
        entry["remote_last_seen"] = now
        entry["expires_at"] = now + REMOTE_QR_SESSION_TTL
        entry["attached"] = True
        entry["control"] = {
            **sanitized,
            "issued_at": now.isoformat(),
        }
        entry["control_version"] = (entry.get("control_version") or 0) + 1
        entry["control_last_delivered"] = 0

    return jsonify(ok=True, control_version=entry.get("control_version"))


@app.get("/mobile/qr-scanner")
def mobile_qr_scanner():
    _purge_remote_sessions()
    session_id = request.args.get("session") or request.args.get("session_id") or request.args.get("id")
    token = request.args.get("token") or request.args.get("secret")

    if not session_id or not token:
        return (
            render_template(
                "mobile_qr_scanner.html",
                session_id=session_id or "",
                token=token or "",
                mode="invoices",
                expires_at="",
                repeat_enabled=False,
                error="Η συνεδρία δεν είναι διαθέσιμη.",
            ),
            400,
        )

    now = _remote_qr_now()

    with REMOTE_QR_LOCK:
        entry = REMOTE_QR_SESSIONS.get(session_id)
        if not entry:
            return (
                render_template(
                    "mobile_qr_scanner.html",
                    session_id=session_id,
                    token=token,
                    mode="invoices",
                    expires_at="",
                    repeat_enabled=False,
                    error="Η συνεδρία δεν βρέθηκε ή έληξε.",
                ),
                404,
            )
        if entry.get("push_secret") != token:
            return (
                render_template(
                    "mobile_qr_scanner.html",
                    session_id=session_id,
                    token=token,
                    mode="invoices",
                    expires_at="",
                    repeat_enabled=False,
                    error="Ο σύνδεσμος δεν είναι πλέον έγκυρος.",
                ),
                403,
            )

        expires_at = entry.get("expires_at")
        if expires_at and now > expires_at:
            REMOTE_QR_SESSIONS.pop(session_id, None)
            return (
                render_template(
                    "mobile_qr_scanner.html",
                    session_id=session_id,
                    token=token,
                    mode="invoices",
                    expires_at="",
                    repeat_enabled=False,
                    error="Η συνεδρία έληξε. Δημιούργησε νέο σύνδεσμο από τον υπολογιστή.",
                ),
                410,
            )

        entry["last_seen"] = now
        entry.setdefault("mobile_visits", 0)
        entry["mobile_visits"] += 1
        entry["mobile_agent"] = request.headers.get("User-Agent", "")
        mode = _normalize_remote_mode(entry.get("mode"))
        expires_iso = expires_at.isoformat() if expires_at else ""
        repeat_enabled = bool(entry.get("repeat_enabled"))

    return render_template(
        "mobile_qr_scanner.html",
        session_id=session_id,
        token=token,
        mode=mode,
        expires_at=expires_iso,
        repeat_enabled=repeat_enabled,
        error=None,
    )






@app.route('/credentials/add', methods=['POST'])
def credentials_add():
    credentials = load_credentials()
    name = request.form.get('name')
    vat = request.form.get('vat')
    user = request.form.get('user')
    key = request.form.get('key')
    book_category = request.form.get('book_category','Β')
    fpa_applicable = bool(request.form.get('fpa_applicable'))
    expense_tags = request.form.getlist('expense_tags')
    apodeixakia_type = request.form.get('apodeixakia_type', '').strip()
    apodeixakia_supplier = request.form.get('apodeixakia_supplier', '').strip()
    apodeixakia_other_expenses = request.form.get('apodeixakia_other_expenses')
    apodeixakia_other_expenses = True if apodeixakia_other_expenses in ('on', 'true', '1', 'yes') else False
    new_cred = {
        'name': name,
        'vat': vat,
        'user': user,
        'key': key,
        'book_category': book_category,
        'fpa_applicable': fpa_applicable,
        'expense_tags': expense_tags,
        'apodeixakia_type': apodeixakia_type,
        'apodeixakia_supplier': apodeixakia_supplier,
        'apodeixakia_other_expenses': apodeixakia_other_expenses,
        'custom_categories': [],
        'active': False
    }
    credentials.append(new_cred)
    save_credentials(credentials)
    # <-- added flash to ensure message appears if this route is used
    flash("Saved", "success")
    return redirect(url_for('credentials'))




def _delete_credential_and_related_data(name: str):
    creds = load_credentials()
    credential = next((c for c in creds if c.get("name") == name), None)
    if not credential:
        return None, False, {"count": 0, "files": [], "failed": []}

    remaining = [c for c in creds if c.get("name") != name]
    save_credentials(remaining)

    was_active = False
    if session.get("active_credential") == name:
        session.pop("active_credential", None)
        was_active = True

    cleanup = delete_customer_data_files(credential.get("vat"))
    return credential, was_active, cleanup


@app.route('/credentials/delete/<name>', methods=['POST'])
def credentials_delete_post(name):
    credential, was_active, cleanup = _delete_credential_and_related_data(name)
    if not credential:
        flash(f"Credential '{name}' not found", "error")
        return redirect(url_for('credentials'))

    suffix = ''
    if cleanup.get('count'):
        suffix = f" Αφαιρέθηκαν {cleanup['count']} αρχεία δεδομένων πελάτη."
    flash(f"Credential {name} διαγράφηκε.{suffix}", "success")
    if was_active:
        flash("Το credential αφαιρέθηκε επίσης από τα ενεργά.", "info")
    if cleanup.get('failed'):
        failed_count = len(cleanup.get('failed') or [])
        if failed_count:
            flash(f"Δεν ήταν δυνατή η διαγραφή {failed_count} αρχείων. Έλεγξε τα δικαιώματα πρόσβασης.", "error")
    return redirect(url_for('credentials'))

@app.route('/credentials/set_active', methods=['POST'])
def credentials_set_active():
    active_name = request.form.get('active_name')
    credentials = load_credentials()
    for c in credentials:
        c['active'] = (c['name'] == active_name)
    save_credentials(credentials)
    # <-- added flash in case this route is used
    flash(f"Active credential set to {active_name}", "success")
    return redirect(url_for('credentials'))

@app.route('/credentials/save_settings', methods=['POST'])
def credentials_save_settings():
    data = request.get_json()
    if data:
        save_settings(data)
        return jsonify({'status':'ok'})
    return jsonify({'status':'error'}), 400

@app.route('/api/save_receipt', methods=['POST'])
def api_save_receipt():
    """
    Expects JSON { "summary": {...} }
    Writes ONLY to epsilon_invoices.json and to Excel.
    Returns JSON { ok: True, duplicate: Bool, message: str }
    """
    try:
        payload = request.get_json(silent=True) or {}
        summary = payload.get('summary') or {}
        if not summary:
            return jsonify(ok=False, error='no summary provided'), 400

        rec = _normalize_receipt_summary(summary)

        # Acquire JSON lock and check duplicates & append
        json_lock = FileLock(EPSILON_JSON_LOCK, timeout=10)
        with json_lock:
            epsilon_list = _read_epsilon_json()
            if _is_duplicate_in_epsilon(epsilon_list, rec):
                return jsonify(ok=True, duplicate=True, message='duplicate entry'), 200
            # append and write
            epsilon_list.append(rec)
            try:
                _write_epsilon_json(epsilon_list)
            except Exception as e:
                current_app.logger.exception("failed writing epsilon json: %s", e)
                return jsonify(ok=False, error='write epsilon json failed'), 500

        # Append to Excel with separate lock
        excel_lock = FileLock(EXCEL_FILE_LOCK, timeout=10)
        with excel_lock:
            ok_excel = _append_to_excel(rec)
            if not ok_excel:
                current_app.logger.warning("Excel append failed for record: %s", rec)
                # we proceed since epsilon json already saved - but inform client
                return jsonify(ok=True, duplicate=False, warning='excel_append_failed', message='saved to epsilon json but excel append failed'), 200

        return jsonify(ok=True, duplicate=False, message='saved'), 200

    except Exception as e:
        current_app.logger.exception("api_save_receipt error: %s", e)
        return jsonify(ok=False, error=str(e)), 500

@app.route('/upload_client_db', methods=['POST'])
def upload_client_db():
    """
    Accept multipart/form-data with field 'client_file' and save it into DATA_DIR
    as client_db{.ext}. Existing client_db* files are moved to a single backup
    (previous backups removed), and client_db.meta.json is written.
    Returns JSON { success: bool, message: str, missing_columns: [...], detected_columns: [...],
                   uploaded_at: str, total_rows: int, new_clients: int, existing_clients: int }
    """
    try:
        os.makedirs(DATA_DIR, exist_ok=True)

        if 'client_file' not in request.files:
            return jsonify(success=False, message='Δεν βρέθηκε το πεδίο client_file στο αίτημα.'), 400

        f = request.files['client_file']
        if not f or not getattr(f, 'filename', '').strip():
            return jsonify(success=False, message='Δεν επιλέχθηκε αρχείο.'), 400

        filename = secure_filename(f.filename)
        base, ext = os.path.splitext(filename)
        ext = ext.lower()
        if ext not in ALLOWED_CLIENT_EXT:
            return jsonify(success=False, message='Μη επιτρεπτή επέκταση. Χρήση .xlsx, .xls ή .csv'), 400

        # --- Έλεγχος headers ---
        try:
            stream = f.stream
            success, headers, err = _extract_headers_from_upload(stream, ext)
            if not success:
                return jsonify(success=False, message=err or 'Αποτυχία ανάγνωσης αρχείου για έλεγχο headers.'), 400

            headers_set = {str(h).strip() for h in headers}
            missing = sorted(list(REQUIRED_CLIENT_COLUMNS - headers_set))
            if missing:
                return jsonify(success=False,
                               message='Λείπουν υποχρεωτικές στήλες.',
                               missing_columns=missing,
                               detected_columns=sorted(list(headers_set))), 400
        except Exception as e:
            log.exception("Error while extracting headers from uploaded client_file")
            return jsonify(success=False, message=f'Σφάλμα κατά τον έλεγχο των στηλών: {e}'), 500

        # --- Ανάγνωση client_file για επεξεργασία πελατών ---
        try:
            f.stream.seek(0)
            if ext in ['.xls', '.xlsx']:
                df = pd.read_excel(f.stream, dtype=str)
            else:
                df = pd.read_csv(f.stream, dtype=str)
            df.fillna('', inplace=True)
        except Exception as e:
            log.exception("Failed to read uploaded client_file")
            return jsonify(success=False, message=f'Σφάλμα κατά την ανάγνωση του αρχείου: {e}'), 500

        total_rows = len(df)
        existing_clients_set = get_existing_client_ids()
        new_clients_set = set()
        already_existing_set = set()

        for afm in df.get("ΑΦΜ", []):
            afm_str = str(afm).strip()
            if afm_str:
                if afm_str in existing_clients_set:
                    already_existing_set.add(afm_str)
                else:
                    new_clients_set.add(afm_str)

        # --- Backup: keep only one backup ---
        dest_name = f'client_db{ext}'
        dest_path = os.path.join(DATA_DIR, dest_name)

        try:
            # 1) remove any previous backups (files that contain ".bak." or end with ".bak")
            for existing in os.listdir(DATA_DIR):
                if not existing.startswith('client_db'):
                    continue
                # consider files like client_db.xlsx.bak.20250101T000000Z or client_db.bak
                if '.bak.' in existing or existing.endswith('.bak'):
                    try:
                        os.remove(os.path.join(DATA_DIR, existing))
                        log.info("Removed old client_db backup: %s", existing)
                    except Exception:
                        log.exception("Failed to remove old backup %s (continuing)", existing)

            # 2) move current client_db.* (if any) to a new single backup (timestamped)
            for existing in os.listdir(DATA_DIR):
                if existing.startswith('client_db'):
                    existing_ext = os.path.splitext(existing)[1].lower()
                    if existing_ext in ALLOWED_CLIENT_EXT:
                        existing_path = os.path.join(DATA_DIR, existing)
                        ts = _dt.utcnow().strftime('%Y%m%dT%H%M%SZ')
                        backup_name = f"{existing}.bak.{ts}"
                        backup_path = os.path.join(DATA_DIR, backup_name)
                        try:
                            os.rename(existing_path, backup_path)
                            log.info("Backed up previous client_db: %s -> %s", existing, backup_name)
                        except Exception:
                            log.exception("Failed to backup previous client_db %s (continuing)", existing)
        except Exception:
            log.exception("Failed while rotating client_db backups (continuing)")

        # --- Save uploaded file to destination path ---
        try:
            f.stream.seek(0)
            f.save(dest_path)
        except Exception:
            log.exception("Failed to save uploaded client_db to %s", dest_path)
            return jsonify(success=False, message='Σφάλμα κατά την αποθήκευση του αρχείου.'), 500

        # --- Meta info ---
        try:
            uploaded_at_iso = _dt.utcnow().replace(microsecond=0).isoformat() + 'Z'
            write_client_meta(filename, uploaded_at_iso)
        except Exception:
            log.exception("Failed to write client_db metadata (continuing)")

        return jsonify(
            success=True,
            message=f'Αποθηκεύτηκε: {dest_name}',
            filename=filename,
            uploaded_at=uploaded_at_iso,
            detected_columns=sorted(list(headers_set)),
            total_rows=total_rows,
            new_clients=len(new_clients_set),
            existing_clients=len(already_existing_set)
        ), 200

    except Exception:
        log.exception("Unhandled exception in upload_client_db")
        return jsonify(success=False, message='Εσωτερικό σφάλμα server.'), 500




@app.route("/api/profiles", methods=["GET"])
def api_profiles_list():
    profs, options = _profiles_get_for_active()
    return jsonify({"ok": True, "profiles": profs, "options": options})


@app.route("/api/profiles/save", methods=["POST"])
def api_profiles_save():
    payload = request.get_json(force=True, silent=True) or {}
    name = (payload.get("name") or "").strip()
    if not name:
        return jsonify({"ok": False, "error": "missing name"}), 400
    mapping = payload.get("map") or {}

    # sanitize for invoices: never allow 'αποδειξακια'
    sanitized = {}
    for k,v in (mapping or {}).items():
        if str(v).strip().lower() == "αποδειξακια":
            continue
        sanitized[k] = v

    profs, _ = _profiles_get_for_active()
    pid = (payload.get("id") or "").strip()
    if pid:
        found = False
        for p in profs:
            if str(p.get("id") or "") == pid:
                p["name"] = name
                p["map"]  = sanitized
                found = True
                break
        if not found:
            profs.append({"id": pid, "name": name, "map": sanitized})
    else:
        import uuid
        profs.append({"id": str(uuid.uuid4()), "name": name, "map": sanitized})

    _profiles_set_for_active(profs)
    return jsonify({"ok": True})

@app.route("/api/profiles/delete", methods=["POST"])
def api_profiles_delete():
    payload = request.get_json(force=True, silent=True) or {}
    pid = (payload.get("id") or "").strip()
    if not pid:
        return jsonify({"ok": False, "error": "missing id"}), 400
    profs, _ = _profiles_get_for_active()
    profs = [p for p in profs if str(p.get("id") or "") != pid]
    _profiles_set_for_active(profs)
    return jsonify({"ok": True})

# --- client_db_info route ---
@app.route('/client_db_info', methods=['GET'])
def client_db_info():
    """
    Return JSON with metadata about current client_db (if exists).
    { exists: bool, filename: str|null, uploaded_at: str|null, total_rows: int, new_rows: int, updated_rows: int }
    """
    try:
        meta = read_client_meta()
        counts = {'total_rows': 0, 'new_rows': 0, 'updated_rows': 0}

        if meta:
            # αν υπάρχει client_db, διαβάζουμε για μέτρηση
            p = os.path.join(DATA_DIR, f"client_db{os.path.splitext(meta.get('filename',''))[1]}")
            if os.path.exists(p):
                try:
                    ext = os.path.splitext(p)[1].lower()
                    if ext in ['.xls', '.xlsx']:
                        df = pd.read_excel(p, dtype=str)
                    else:
                        df = pd.read_csv(p, dtype=str)
                    df.fillna('', inplace=True)
                    total_rows = len(df)
                    existing_clients_set = set(get_existing_client_ids())
                    new_rows = updated_rows = 0
                    for idx, row in df.iterrows():
                        client_id = str(row.get("ΑΦΜ", "")).strip()
                        if not client_id:
                            continue
                        if client_id in existing_clients_set:
                            updated_rows += 1
                        else:
                            new_rows += 1
                            existing_clients_set.add(client_id)
                    counts.update({'total_rows': total_rows, 'new_rows': new_rows, 'updated_rows': updated_rows})
                except Exception:
                    log.exception("Failed to count client_db rows")

            return jsonify(exists=True, filename=meta.get('filename'),
                           uploaded_at=meta.get('uploaded_at'),
                           **counts), 200

        # fallback: if any client_db.* exists but no meta file
        for existing in os.listdir(DATA_DIR):
            if existing.startswith('client_db') and os.path.splitext(existing)[1].lower() in ALLOWED_CLIENT_EXT:
                p = os.path.join(DATA_DIR, existing)
                try:
                    mtime = _dt.utcfromtimestamp(os.path.getmtime(p)).replace(microsecond=0).isoformat() + 'Z'
                    counts.update({'total_rows': 0, 'new_rows': 0, 'updated_rows': 0})
                    return jsonify(exists=True, filename=existing, uploaded_at=mtime, **counts), 200
                except Exception:
                    continue

        return jsonify(exists=False, filename=None, uploaded_at=None, **counts), 200
    except Exception:
        log.exception("Failed to read client_db info")
        return jsonify(exists=False, filename=None, uploaded_at=None, total_rows=0, new_rows=0, updated_rows=0), 500
# ---------- end client_db helpers + routes ----------

# credentials CRUD (unchanged behaviour) but pass active credential to template
@app.route("/credentials", methods=["GET", "POST"])
def credentials():
    if request.method == "POST":
        name = request.form.get("name", "").strip()
        user = request.form.get("user", "").strip()
        key = request.form.get("key", "").strip()
        env = MYDATA_ENV
        vat = request.form.get("vat", "").strip()

        # Νέα πεδία
        book_category = request.form.get("book_category", "Β").strip() or "Β"
        fpa_applicable = True if request.form.get("fpa_applicable") in ("on", "true", "1") else False
        expense_tags = request.form.getlist("expense_tags") or []
        apodeixakia_type = request.form.get("apodeixakia_type", "").strip()   # "afm" or "supplier"
        apodeixakia_supplier = request.form.get("apodeixakia_supplier", "").strip()
        apodeixakia_other_raw = request.form.get("apodeixakia_other_expenses")
        apodeixakia_other_expenses = True if apodeixakia_other_raw in ("on", "true", "1", "yes") else False
        series_settings = _series_settings_from_form(request.form)

        # Normalize apodeixakia fields: if category not selected, force-reset them
        if "αποδειξακια" not in expense_tags:
            apodeixakia_type = ""
            apodeixakia_supplier = ""
            apodeixakia_other_expenses = False

        if not name:
            flash("Name required", "error")
        else:
            entry = {
                "name": name,
                "user": user,
                "key": key,
                "env": env,
                "vat": vat,
                # προσθήκη νέων πεδίων
                "book_category": book_category,
                "fpa_applicable": fpa_applicable,
                "expense_tags": expense_tags,
                "apodeixakia_type": apodeixakia_type,
                "apodeixakia_supplier": apodeixakia_supplier,
                "apodeixakia_other_expenses": apodeixakia_other_expenses,
                "series_settings": series_settings
            }
            ok, err = add_credential(entry)
            if ok:
                flash("Saved", "success")
            else:
                flash(err or "Could not save", "error")
        return redirect(url_for("credentials"))

    # GET: φορτώνουμε τα credentials και αφήνουμε το context_processor να περάσει το active credential/ΑΦΜ
    creds = load_credentials()
    return safe_render("credentials_list.html", credentials=creds, active_page="credentials")


@app.route("/credentials/edit/<name>", methods=["GET", "POST"])
def credentials_edit(name):
    creds = load_credentials()
    credential = next((c for c in creds if c.get("name") == name), None)
    if not credential:
        flash("Credential not found", "error")
        return redirect(url_for("credentials"))

    if request.method == "POST":
        new_name = (request.form.get("name") or "").strip()
        user = (request.form.get("user") or "").strip()
        key = (request.form.get("key") or "").strip()
        env = (request.form.get("env") or MYDATA_ENV).strip()
        vat = (request.form.get("vat") or "").strip()

        # Νέα πεδία από τη φόρμα επεξεργασίας
        book_category = request.form.get("book_category", "Β").strip() or "Β"
        fpa_applicable = True if request.form.get("fpa_applicable") in ("on", "true", "1") else False
        expense_tags = request.form.getlist("expense_tags") or []

        # ----- Apodeixakia fields (robust handling) -----
        apodeixakia_enabled = "αποδειξακια" in expense_tags

        if apodeixakia_enabled:
            apodeixakia_type = (request.form.get("apodeixakia_type") or "").strip()
            apodeixakia_supplier = (request.form.get("apodeixakia_supplier") or "").strip()
            apodeixakia_other_expenses = (request.form.get("apodeixakia_other_expenses") in ("on", "true", "1", "yes"))
        else:
            # If category is not selected, force-reset related fields so stale values don't stick
            apodeixakia_type = ""
            apodeixakia_supplier = ""
            apodeixakia_other_expenses = False

        series_settings = _series_settings_from_form(request.form)


        if not new_name:
            flash("Name required", "error")
            return redirect(url_for("credentials_edit", name=name))

        if new_name != name and any(c.get("name") == new_name for c in creds):
            flash("Another credential with that name already exists", "error")
            return redirect(url_for("credentials_edit", name=name))

        new_entry = {
            "name": new_name,
            "user": user,
            "key": key,
            "env": env,
            "vat": vat,
            # Αποθηκεύουμε επίσης τα νέα πεδία
            "book_category": book_category,
            "fpa_applicable": fpa_applicable,
            "expense_tags": expense_tags,
            # Αποθηκεύουμε και τα apodeixakia πεδία
            "apodeixakia_type": apodeixakia_type,
            "apodeixakia_supplier": apodeixakia_supplier,
            "apodeixakia_other_expenses": bool(apodeixakia_other_expenses),
            "custom_categories": credential.get("custom_categories", []),
            "series_settings": series_settings or credential.get("series_settings", {})
        }

        updated = False
        for i, c in enumerate(creds):
            if c.get("name") == name:
                creds[i] = new_entry
                updated = True
                break
        if not updated:
            creds.append(new_entry)

        save_credentials(creds)

        # Αν το credential που επεξεργάστηκε ήταν ενεργό — ενημέρωσε session
        if session.get("active_credential") == name:
            session["active_credential"] = new_name
            flash(f"Active credential updated to '{new_name}'", "success")
        else:
            flash(f"Credential '{new_name}' updated successfully", "success")

        return redirect(url_for("credentials"))

    # GET -> εμφανίζουμε τη φόρμα επεξεργασίας
    # Προσθέτουμε flash πληροφορία (παραμένει ως έχει)
    flash(f"Editing credential: {credential.get('name')}", "info")
    return safe_render(
        "credentials_edit.html",
        credential=credential,
        active_page="credentials"
    )


@app.route("/credentials/delete/<name>", methods=["POST"])
def credentials_delete(name):
    credential, was_active, cleanup = _delete_credential_and_related_data(name)

    if not credential:
        # Αν είναι AJAX, επιστρέφουμε JSON
        if request.headers.get('X-Requested-With') == 'XMLHttpRequest':
            return jsonify({'status': 'error', 'error': 'not found'}), 404
        flash(f"Credential '{name}' not found", "error")
        return redirect(url_for("credentials"))

    # Αν request από AJAX, επιστρέφουμε JSON ώστε το frontend fetch να το χειριστεί
    if request.headers.get('X-Requested-With') == 'XMLHttpRequest':
        return jsonify({
            'status': 'ok',
            'deleted': name,
            'was_active': was_active,
            'data_files_removed': cleanup,
        })

    # Διαφορετικά κάνουμε τα flash + redirect όπως παλιά
    suffix = ''
    removed_count = cleanup.get('count') or 0
    failed_count = len(cleanup.get('failed') or [])
    if removed_count:
        suffix = f" Αφαιρέθηκαν {removed_count} αρχεία δεδομένων πελάτη."

    if was_active:
        flash(f"Active credential '{name}' διαγράφηκε και αφαιρέθηκε από τα ενεργά.{suffix}", "success")
    else:
        flash(f"Credential '{name}' διαγράφηκε.{suffix}", "success")

    if failed_count:
        flash(f"Δεν ήταν δυνατή η διαγραφή {failed_count} αρχείων. Έλεγξε τα δικαιώματα πρόσβασης.", "error")

    return redirect(url_for("credentials"))


# New route: set active credential
@app.route("/set_active", methods=["POST"])
def set_active_credential():
    name = request.form.get("active_name")
    if not name:
        flash("No credential selected", "error")
    else:
        cred = get_cred_by_name(name)
        if not cred:
            flash("Credential not found", "error")
        else:
            session["active_credential"] = name
            flash(f"Active credential set to {name}", "success")
    return redirect(url_for("credentials"))


# ---------------- Fetch page ----------------
# ---------------- Helpers for per-customer JSON & summary ----------------
def append_doc_to_customer_file(doc, vat):
    """
    Add a doc to per-customer JSON file, avoiding duplicates.
    Filename: data/{VAT}_invoices.json
    """
    if not vat:
        return False
    customer_file = os.path.join(DATA_DIR, f"{vat}_invoices.json")
    cache = json_read(customer_file)
    sig = json.dumps(doc, sort_keys=True, ensure_ascii=False)
    for d in cache:
        try:
            if json.dumps(d, sort_keys=True, ensure_ascii=False) == sig:
                return False
        except Exception:
            if str(d) == str(doc):
                return False
    cache.append(doc)
    json_write(customer_file, cache)
    return True

def append_summary_to_customer_file(summary, vat):
    """
    Save summary for a customer into per-customer summary JSON
    Filename: data/{VAT}_summary.json
    """
    if not vat:
        return False
    summary_file = os.path.join(DATA_DIR, f"{vat}_summary.json")
    summaries = json_read(summary_file)
    # avoid duplicate by MARK
    mark = str(summary.get("mark", "")).strip()
    if any(str(s.get("mark", "")).strip() == mark for s in summaries):
        return False
    summaries.append(summary)
    json_write(summary_file, summaries)
    return True

def get_customer_summary_file(vat):
    return os.path.join(DATA_DIR, f"{vat}_summary.json")

def get_customer_docs_file(vat):
    return os.path.join(DATA_DIR, f"{vat}_invoices.json")



# ---------------- Fetch page (updated with per-customer summary) ----------------

@app.route("/fetch", methods=["GET", "POST"])
def fetch():
    message = None
    error = None
    preview = []
    creds = load_credentials()
    active_cred = get_active_credential_from_session()
    active_name = active_cred.get("name") if active_cred else None

    if request.method == "POST":
        date_from_raw = request.form.get("date_from", "").strip()
        date_to_raw = request.form.get("date_to", "").strip()
        date_from_iso = normalize_input_date_to_iso(date_from_raw)
        date_to_iso = normalize_input_date_to_iso(date_to_raw)

        if not date_from_iso or not date_to_iso:
            error = "Παρακαλώ συμπλήρωσε έγκυρες ημερομηνίες (dd/mm/YYYY)."
            return safe_render("fetch.html", credentials=creds, message=message,
                               error=error, preview=preview, active_page="fetch",
                               active_credential=active_name)

        d1 = datetime.datetime.fromisoformat(date_from_iso).strftime("%d/%m/%Y")
        d2 = datetime.datetime.fromisoformat(date_to_iso).strftime("%d/%m/%Y")

        selected = request.form.get("use_credential") or session.get("active_credential") or ""
        vat = request.form.get("vat_number", "").strip()
        aade_user = AADE_USER_ENV
        aade_key = AADE_KEY_ENV
        if selected:
            c = next((x for x in creds if x.get("name") == selected), None)
            if c:
                aade_user = c.get("user") or aade_user
                aade_key = c.get("key") or aade_key
                vat = vat or c.get("vat", "")
                session["active_credential"] = c.get("name")

        if not aade_user or not aade_key:
            error = "Δεν υπάρχουν αποθηκευμένα credentials για την κλήση."
            return safe_render("fetch.html", credentials=creds, message=message,
                               error=error, preview=preview, active_page="fetch",
                               active_credential=active_name)

        try:
            all_rows, summary_list = request_docs(
                date_from=d1,
                date_to=d2,
                mark="000000000000000",
                aade_user=aade_user,
                aade_key=aade_key,
                debug=True,
                save_excel=False
            )

            added_docs = 0
            added_summaries = 0
            for d in all_rows:
                if vat:
                    d["AFM_counterpart"] = vat  # προσθέτουμε AFM
                if append_doc_to_customer_file(d, vat):
                    added_docs += 1

            for s in summary_list:
                if append_summary_to_customer_file(s, vat):
                    added_summaries += 1

            message = (f"Fetched {len(all_rows)} items, newly saved for VAT {vat}: "
                       f"{added_docs} docs, {added_summaries} summaries.")

            preview = all_rows[:40]

        except Exception as e:
            log.exception("Fetch error")
            error = f"Σφάλμα λήψης: {str(e)[:400]}"

    return safe_render("fetch.html", credentials=creds, message=message,
                       error=error, preview=preview, active_page="fetch",
                       active_credential=active_name)


@app.route("/credentials/get_settings", methods=["GET"])
def credentials_get_settings():
    """
    Επιστρέφει τα stored general settings σε JSON — βολικό για AJAX αν το cog τα φορτώνει δυναμικά.
    """
    try:
        settings = load_settings() or {}
        return jsonify({"status": "ok", "settings": settings})
    except Exception as e:
        log.exception("Could not return settings")
        return jsonify({"status":"error","error":str(e)}), 500


@app.route("/api/check_mark", methods=["POST"])
def api_check_mark():
    """
    Payload JSON: { vat: str, mark: str }
    Επιστρέφει: { found: bool, source: "excel"/"none", characteristic: str|null, row: {...} }
    """
    try:
        payload = request.get_json(force=True)
        vat = payload.get("vat")
        mark = payload.get("mark")
        if not vat or not mark:
            return jsonify({"ok": False, "error": "missing vat or mark"}), 400

        safe_vat = secure_filename(vat)
        excel_path = os.path.join("uploads", f"{safe_vat}_invoices.xlsx")
        if not os.path.exists(excel_path):
            return jsonify({"ok": True, "found": False}), 200

        # διαβάζουμε το excel (single sheet)
        try:
            df = pd.read_excel(excel_path, dtype=str)  # read everything as str for safe compare
        except Exception as e:
            current_app.logger.exception("Failed to read excel for check_mark")
            return jsonify({"ok": False, "error": "cannot_read_excel", "detail": str(e)}), 500

        found, row, col = _match_row_by_mark(df, mark)
        if not found:
            return jsonify({"ok": True, "found": False}), 200

        # προσπαθούμε να βρούμε χαρακτηρισμό:
        # 1) πρώτα ψάχνουμε στο epsilon cache αν υπάρχει (καλύτερο για authoritative value)
        epsilon_path = os.path.join("data", "epsilon", f"{safe_vat}_epsilon_invoices.json")
        epsilon_list = _load_json(epsilon_path) or []
        # αναζητάμε στην epsilon λίστα για το ίδιο mark
        def _match_in_epsilon(item):
            for candidate_key in ("mark", "MARK", "invoice_id", "id", "Αριθμός Μητρώου", "Αριθμός"):
                if candidate_key in item and str(item[candidate_key]).strip() == str(mark).strip():
                    return True
            return False
        matched_eps = None
        for it in epsilon_list:
            if _match_in_epsilon(it):
                matched_eps = it
                break

        characteristic = None
        if matched_eps:
            # Έχουμε authoritative χαρακτηρισμό στον epsilon cache (προτεραιότητα)
            characteristic = matched_eps.get("χαρακτηρισμός") or matched_eps.get("characteristic") or matched_eps.get("flag")
        else:
            # αλλιώς ελέγχουμε αν υπάρχει στήλη χαρακτηρισμός στο excel row
            for candidate in ("χαρακτηρισμός", "χαρακτηρισμος", "characteristic", "flag", "Χαρακτηρισμός"):
                if candidate in row and row[candidate] not in (None, "", "nan"):
                    characteristic = row[candidate]
                    break

        return jsonify({
            "ok": True,
            "found": True,
            "source": "excel",
            "excel_column_used": col,
            "row": row,
            "characteristic": characteristic
        }), 200

    except Exception as e:
        current_app.logger.exception("api_check_mark failed")
        return jsonify({"ok": False, "error": str(e)}), 500

@app.route("/api/update_epsilon_characteristic", methods=["POST"])
def api_update_epsilon_characteristic():
    """
    Payload JSON: { vat: str, mark: str, characteristic: str }
    Ενημερώνει ΜΟΝΟ το data/epsilon/{vat}_epsilon_invoices.json το πεδίο χαρακτηρισμός
    (δημιουργεί εγγραφή αν δεν υπάρχει).
    """
    try:
        payload = request.get_json(force=True)
        vat = payload.get("vat")
        mark = payload.get("mark")
        new_char = payload.get("characteristic")
        if not vat or not mark:
            return jsonify({"ok": False, "error": "missing vat or mark"}), 400

        safe_vat = secure_filename(vat)
        epsilon_dir = os.path.join("data", "epsilon")
        os.makedirs(epsilon_dir, exist_ok=True)
        epsilon_path = os.path.join(epsilon_dir, f"{safe_vat}_epsilon_invoices.json")
        epsilon_list = _load_json(epsilon_path) or []

        # Try to find existing invoice by common keys
        def _match(item):
            for candidate_key in ("mark", "MARK", "invoice_id", "id", "Αριθμός Μητρώου", "Αριθμός"):
                if candidate_key in item and str(item[candidate_key]).strip() == str(mark).strip():
                    return True
            return False

        found = False
        for i, item in enumerate(epsilon_list):
            if _match(item):
                # update only χαρακτηρισμός-related keys
                epsilon_list[i]["χαρακτηρισμός"] = new_char
                epsilon_list[i]["characteristic"] = new_char  # για συμβατότητα
                epsilon_list[i]["_updated_at"] = datetime.utcnow().isoformat() + "Z"
                found = True
                break

        if not found:
            # Δημιουργούμε ελάχιστη εγγραφή μέσα στην epsilon cache (χωρίς άγγιγμα Excel)
            new_item = {
                "mark": mark,
                "χαρακτηρισμός": new_char,
                "characteristic": new_char,
                "_created_at": datetime.utcnow().isoformat() + "Z"
            }
            epsilon_list.append(new_item)

        _save_json(epsilon_path, epsilon_list)
        return jsonify({"ok": True, "updated": True, "found_existing": found}), 200

    except Exception as e:
        current_app.logger.exception("api_update_epsilon_characteristic failed")
        return jsonify({"ok": False, "error": str(e)}), 500


# ---------------- MARK search ----------------
@app.route("/search", methods=["GET", "POST"])
def search():
    result = None
    error = None
    mark = ""
    modal_summary = None
    invoice_lines = []
    customer_categories = []
    allow_edit_existing = False
    table_html = ""
    file_exists = False
    css_numcols = ""
    modal_warning = None
    fiscal_mismatch_block = False

    # active year for template (used by receipts fiscal check)
    try:
        active_year_val = get_active_fiscal_year()
    except Exception:
        active_year_val = None

    # ---------- helpers ----------
    def _map_invoice_type_local(code):
        INVOICE_TYPE_MAP = {
            "1.1": "Τιμολόγιο Πώλησης",
            "1.2": "Τιμολόγιο Πώλησης / Ενδοκοινοτικές Παραδόσεις",
            "1.3": "Τιμολόγιο Πώλησης / Παραδόσεις Τρίτων Χωρών",
            "1.4": "Τιμολόγιο Πώλησης / Πώληση για Λογαριασμό Τρίτων",
            "1.5": "Τιμολόγιο Πώλησης / Εκκαθάριση Πωλήσεων Τρίτων - Αμοιβή από Πωλήσεις Τρίτων",
            "1.6": "Τιμολόγιο Πώλησης / Συμπληρωματικό Παραστατικό",
            "2.1": "Τιμολόγιο Παροχής Υπηρεσιών",
            "2.2": "Τιμολόγιο Παροχής / Ενδοκοινοτική Παροχή Υπηρεσιών",
            "2.3": "Τιμολόγιο Παροχής / Παροχή Υπηρεσιών σε λήπτη Τρίτης Χώρας",
            "2.4": "Τιμολόγιο Παροχής / Συμπληρωματικό Παραστατικό",
            "3.1": "Τίτλος Κτήσης (μη υπόχρεος Εκδότης)",
            "3.2": "Τίτλος Κτήσης (άρνηση έκδοσης από υπόχρεο Εκδότη)",
            "5.1": "Πιστωτικό Τιμολόγιο / Συσχετιζόμενο",
            "5.2": "Πιστωτικό Τιμολόγιο / Μη Συσχετιζόμενο",
            "6.1": "Στοιχείο Αυτοπαράδοσης",
            "6.2": "Στοιχείο Ιδιοχρησιμοποίησης",
            "7.1": "Συμβόλαιο - Έσοδο",
            "8.1": "Ενοίκια - Έσοδο",
            "8.2": "Τέλος ανθεκτικότητας κλιματικής κρίσης",
            "8.4": "Απόδειξη Είσπραξης POS",
            "8.5": "Απόδειξη Επιστροφής POS",
            "8.6": "Δελτίο Παραγγελίας Εστίασης",
            "9.3": "Δελτίο Αποστολής",
            "11.1": "ΑΛΠ",
            "11.2": "ΑΠΥ",
            "11.3": "Απλοποιημένο Τιμολόγιο",
            "11.4": "Πιστωτικό Στοιχείο Λιανικής",
            "11.5": "Απόδειξη Λιανικής Πώλησης για Λογαριασμό Τρίτων",
            "13.1": "Έξοδα - Αγορές Λιανικών Συναλλαγών ημεδαπής / αλλοδαπής",
            "13.2": "Παροχή Λιανικών Συναλλαγών ημεδαπής / αλλοδαπής",
            "13.3": "Κοινόχρηστα",
            "13.4": "Συνδρομές",
            "13.30": "Παραστατικά Οντότητας ως Αναγράφονται από την ίδια (Δυναμικό)",
            "13.31": "Πιστωτικό Στοιχείο Λιανικής ημεδαπής / αλλοδαπής",
            "14.1": "Τιμολόγιο / Ενδοκοινοτικές Αποκτήσεις",
            "14.2": "Τιμολόγιο / Αποκτήσεις Τρίτων Χωρών",
            "14.3": "Τιμολόγιο / Ενδοκοινοτική Λήψη Υπηρεσιών",
            "14.4": "Τιμολόγιο / Λήψη Υπηρεσιών Τρίτων Χωρών",
            "14.5": "ΕΦΚΑ και λοιποί Ασφαλιστικοί Οργανισμοι",
            "14.30": "Παραστατικά Οντότητας ως Αναγράφονται από την ίδια (Δυναμικό)",
            "14.31": "Πιστωτικό ημεδαπής / αλλοδαπής",
            "15.1": "Συμβόλαιο - Έξοδο",
            "16.1": "Ενοίκιο Έξοδο",
            "17.1": "Μισθοδοσία",
            "17.2": "Αποσβέσεις",
            "17.3": "Λοιπές Εγγραφές Τακτοποίησης Εσόδων - Λογιστική Βάση",
            "17.4": "Λοιπές Εγγραφές Τακτοποίησης Εσόδων - Φορολογική Βάση",
            "17.5": "Λοιπές Εγγραφές Τακτοποίησης Εξόδων - Λογιστική Βάση",
            "17.6": "Λοιπές Εγγραφές Τακτοποίησης Εξόδων - Φορολογική Βάση",
        }
        return INVOICE_TYPE_MAP.get(str(code), str(code) or "")

    mapper = globals().get("map_invoice_type", None) or _map_invoice_type_local

    def float_from_comma(value):
        if value is None:
            return 0.0
        if isinstance(value, (int, float)):
            return float(value)
        s = str(value).strip().replace(".", "").replace(",", ".")
        try:
            return float(s)
        except Exception:
            return 0.0

    def pick(src: dict, *keys, default=""):
        for k in keys:
            if k in src and src.get(k) not in (None, ""):
                return src.get(k)
        return default

    # ---------- credentials helpers ----------
    def credentials_path():
        return os.path.join(DATA_DIR, "credentials.json")

    def read_credentials_list_local():
        try:
            p = credentials_path()
            return json_read(p) or []
        except Exception:
            log.exception("read_credentials_list_local failed")
            return []

    def write_credentials_list_local(creds_list):
        try:
            p = credentials_path()
            try:
                json_write(p, creds_list)
            except Exception:
                tmp = p + ".tmp"
                with open(tmp, "w", encoding="utf-8") as f:
                    json.dump(creds_list, f, ensure_ascii=False, indent=2)
                os.replace(tmp, p)
            create_excel_fn = globals().get("create_empty_excel_for_vat")
            for c in (creds_list or []):
                try:
                    if not isinstance(c, dict):
                        continue
                    vat_c = c.get("vat") or c.get("AFM") or c.get("tax_number")
                    if vat_c and create_excel_fn and callable(create_excel_fn):
                        try:
                            create_excel_fn(vat_c)
                        except Exception:
                            log.exception("write_credentials_list_local: create_empty_excel_for_vat failed for %s", vat_c)
                except Exception:
                    log.exception("write_credentials_list_local: error ensuring excel for one credential")
            return True
        except Exception:
            log.exception("write_credentials_list_local failed")
            return False

    def find_active_client_index_local(creds_list, vat_to_match=None):
        if not creds_list:
            return None
        if vat_to_match:
            for i, c in enumerate(creds_list):
                try:
                    if str(c.get("vat", "")).strip() == str(vat_to_match).strip():
                        return i
                except Exception:
                    continue
        for i, c in enumerate(creds_list):
            if c.get("active"):
                return i
        return 0

    # ---------- active credential ----------
    active_cred = get_active_credential_from_session()
    vat = active_cred.get("vat") if active_cred else None

    # load customer_categories default from active_cred (used for invoices)
    customer_category_labels = dict(DEFAULT_INVOICE_CATEGORY_LABELS)
    try:
        customer_categories = _list_invoice_categories(active_cred)
        if not customer_categories:
            customer_categories = [
                "αγορες_εμπορευματων",
                "αγορες_α_υλων",
                "γενικες_δαπανες",
                "αμοιβες_τριτων",
                "δαπανες_χωρις_φπα"
            ]
        customer_category_labels.update(_category_labels_for_client(active_cred))
    except Exception:
        customer_categories = [
            "αγορες_εμπορευματων",
            "αγορες_α_υλων",
            "γενικες_δαπανες",
            "αμοιβες_τριτων",
            "δαπανες_χωρις_φπα"
        ]
    customer_vat_constraints = _category_vat_constraints(active_cred)

    # --- Handle JSON AJAX request to save repeat mapping ---
    if request.method == "POST" and request.is_json:
        data = request.get_json() or {}
        if data.get("action") == "save_repeat_entry":
            enabled = bool(data.get("enabled", False))
            mapping = data.get("mapping", {}) or {}
            creds = read_credentials_list_local()
            idx = find_active_client_index_local(creds, vat_to_match=vat)
            if idx is None:
                return jsonify({"ok": False, "error": "No credentials found to save."}), 400
            try:
                creds[idx]["repeat_entry"] = {"enabled": enabled, "mapping": mapping}
                ok = write_credentials_list_local(creds)
                if not ok:
                    return jsonify({"ok": False, "error": "Failed to write credentials file."}), 500
                return jsonify({"ok": True})
            except Exception as e:
                log.exception("Failed saving repeat entry mapping")
                return jsonify({"ok": False, "error": str(e)}), 500

    # emulate POST: GET ?mark=...&force_edit=1
    emulate_post = False
    if request.method == "GET" and request.args.get("mark") and request.args.get("force_edit"):
        mark = request.args.get("mark", "").strip()
        emulate_post = True

    if request.method == "POST" or emulate_post:
        if request.method == "POST" and not request.is_json:
            mark = request.form.get("mark", "").strip()

        # --- receipt vs invoice mode from form (hidden input expect_receipt=1) ---
        expect_receipt = (
            (request.form.get("expect_receipt") == "1") or
            (request.args.get("expect_receipt") == "1")
        )

        import re
        from urllib.parse import urlparse
        # existing invoice scrapers
        from scraper import scrape_wedoconnect, scrape_mydatapi, scrape_einvoice, scrape_impact, scrape_epsilon
        # safe import of receipt scraper
        try:
            from scraper_receipt import detect_and_scrape as detect_and_scrape_receipt
        except Exception:
            detect_and_scrape_receipt = None

        input_is_url = re.match(r'^https?://', mark)
        if input_is_url:
            domain = urlparse(mark).netloc.lower()

            # --- NEW: αν είναι ενεργό "Αποδείξεις" αλλά το URL είναι "τιμολογιακό", δείξε warning και ΜΗ συνεχίσεις ---
            invoice_domains = (
                "wedoconnect",
                "mydatapi.aade.gr",
                "einvoice.s1ecos.gr",
                "impact.gr",
                "einvoice.impact.gr",
                "epsilonnet.gr",
            )
            is_invoice_url = any(d in domain for d in invoice_domains)
            if expect_receipt and is_invoice_url:
                modal_warning = (
                    "Έχεις επιλεγμένη «Αποδείξεις», αλλά το URL φαίνεται να είναι Τιμολογίου. "
                    "Η εισαγωγή μπλοκάρεται — βάλε URL απόδειξης ή άλλαξε σε «Τιμολόγια»."
                )
            else:
                scraped_afm = None
                scraped_marks = []
                try:
                    if "wedoconnect" in domain:
                        scraped_marks, scraped_afm = scrape_wedoconnect(mark)
                    elif "mydatapi.aade.gr" in domain:
                        data = scrape_mydatapi(mark)
                        scraped_marks = [data.get("MARK", "N/A")]
                        scraped_afm = data.get("ΑΦΜ Πελάτη")
                    elif "einvoice.s1ecos.gr" in domain:
                        scraped_marks, scraped_afm = scrape_einvoice(mark)
                    elif "einvoice.impact.gr" in domain or "impact.gr" in domain:
                        scraped_marks = scrape_impact(mark)
                    elif "epsilonnet.gr" in domain:
                        mark_val, scraped_afm, _ = scrape_epsilon(mark)
                        if mark_val:
                            scraped_marks = [mark_val]
                    else:
                        # fallback try receipt detector
                        if detect_and_scrape_receipt:
                            try:
                                rd = detect_and_scrape_receipt(mark)
                                if isinstance(rd, dict) and rd.get("MARK"):
                                    scraped_marks = [str(rd.get("MARK"))]
                                    scraped_afm = rd.get("issuer_vat") or rd.get("issuer_afm")
                            except Exception:
                                log.exception("Receipt detect_and_scrape failed for URL %s", mark)
                        if not scraped_marks:
                            error = "Άγνωστο URL για scraping."
                except Exception as e:
                    log.exception("Scraping failed for URL %s", mark)
                    error = f"Αποτυχία ανάγνωσης URL: {str(e)}"

                if scraped_afm and vat and str(scraped_afm).strip() != str(vat).strip():
                    modal_warning = f"Το URL επιστρέφει ΑΦΜ {scraped_afm}, διαφορετικό από τον ενεργό πελάτη {vat}."

                if scraped_marks:
                    mark = scraped_marks[0]

        if not input_is_url:
            if not vat:
                error = "Επέλεξε πρώτα έναν πελάτη (ΑΦΜ) για αναζήτηση."
            elif not mark or not mark.isdigit() or len(mark) != 15:
                error = "Πρέπει να δώσεις έγκυρο 15ψήφιο MARK."

        if not error:
            # --- φορτώνουμε cache invoices ---
            customer_file = os.path.join(DATA_DIR, f"{vat}_invoices.json")
            try:
                cache = json_read(customer_file) or []
            except Exception:
                log.exception("Failed to read customer_file %s", customer_file)
                cache = []
            docs_for_mark = [d for d in cache if str(d.get("mark", "")).strip() == mark]

            # flag for already classified docs
            classified_flag = False
            classified_docs = [d for d in docs_for_mark if str(d.get("classification", "")).strip().lower() == "χαρακτηρισμενο"]
            if classified_docs:
                error = f"Το MARK {mark} είναι ήδη χαρακτηρισμένο στο invoices.json."
                classified_flag = True

            # check duplicate in excel
            try:
                excel_path = excel_path_for(vat=vat)
                if os.path.exists(excel_path):
                    import pandas as pd
                    df_check = pd.read_excel(excel_path, engine="openpyxl", dtype=str).fillna("")
                    if "MARK" in df_check.columns:
                        marks_in_excel = df_check["MARK"].astype(str).str.strip().tolist()
                        if mark in marks_in_excel:
                            allow_edit_existing = True
            except Exception:
                log.exception("Could not read Excel to check duplicate MARK")

            # If not in cache, try receipt scraper to produce a single doc
            if not docs_for_mark and detect_and_scrape_receipt and not modal_warning:
                try:
                    rd = detect_and_scrape_receipt(mark)
                    if isinstance(rd, dict) and rd.get("MARK"):
                        docs_for_mark = [{
                            "mark": str(rd.get("MARK")),
                            "issueDate": rd.get("issue_date") or rd.get("issueDate") or "",
                            "totalValue": rd.get("total_amount") or rd.get("totalAmount") or rd.get("total_value") or "",
                            "AFM_issuer": rd.get("issuer_vat") or rd.get("issuer_afm") or "",
                            "Name_issuer": rd.get("issuer_name") or rd.get("issuer") or "",
                            "type": rd.get("doc_type") or "receipt",
                            "_scraper_source": rd.get("source") or "receipt_scraper",
                            "_is_receipt": True
                        }]
                        log.info("search: receipt scraper returned a doc for mark %s vat %s", mark, vat)
                except Exception:
                    log.exception("Receipt scraper failed for mark %s", mark)

            if not docs_for_mark:
                # ΜΗ βγάζεις error αν υπάρχει modal_warning — αφήνουμε το warning modal να εμφανιστεί
                if not modal_warning:
                    error = f"MARK {mark} όχι στην cache του πελάτη {vat}. Κάνε πρώτα Fetch."
            else:
                if not classified_flag:
                    try:
                        # fiscal year check
                        sel_year = None
                        try:
                            sel_year = get_active_fiscal_year()
                        except Exception:
                            sel_year = None

                        first = docs_for_mark[0]
                        issue_date_str = pick(first, "issueDate", "issue_date", "date", "issueDate") or ""
                        issue_year = None
                        if issue_date_str and isinstance(issue_date_str, str):
                            m = re.search(r"\b(19|20)\d{2}\b", issue_date_str)
                            if m:
                                try:
                                    issue_year = int(m.group(0))
                                except Exception:
                                    issue_year = None
                        try:
                            sel_year_int = int(sel_year) if sel_year is not None else None
                        except Exception:
                            sel_year_int = None

                        if issue_year is not None and sel_year_int is not None and issue_year != sel_year_int:
                            modal_warning = (
                                f"Προσοχή: Το παραστατικό φαίνεται ότι εκδόθηκε το έτος {issue_year}, "
                                f"ενώ έχεις επιλεγμένη χρήση {sel_year_int}. Η διαδικασία μπλοκάρεται — "
                                "έλεγξε την ημερομηνία ή άλλαξε επιλεγμένη χρήση πριν συνεχίσεις."
                            )
                            fiscal_mismatch_block = True
                            log.info("search: fiscal year mismatch for MARK %s vat %s invoice_year=%s selected_year=%s", mark, vat, issue_year, sel_year_int)
                            modal_summary = None
                            invoice_lines = []
                            allow_edit_existing = False
                        else:
                            # =======================
                            #   HARD STOP ΓΙΑ ΤΙΜΟΛΟΓΙΑ
                            # =======================
                            if not expect_receipt:
                                FORBIDDEN_CODES = {"8.2", "8.4", "8.5", "8.6", "9.3", "11.1", "11.2", "11.5"}
                                FORBIDDEN_NAMES = {
                                    "Τέλος ανθεκτικότητας κλιματικής κρίσης",
                                    "Απόδειξη Είσπραξης POS",
                                    "Απόδειξη Επιστροφής POS",
                                    "Δελτίο Παραγγελίας Εστίασης",
                                    "Δελτίο Αποστολής",
                                    "ΑΛΠ",
                                    "ΑΠΥ",
                                    "Απόδειξη Λιανικής Πώλησης για Λογαριασμό Τρίτων",
                                }

                                forbidden_hit_code = None
                                forbidden_hit_name = None
                                try:
                                    for inst in docs_for_mark:
                                        code = str(pick(inst, "type", "invoiceType", "docType", "doc_type", default="")).strip()
                                        # ελληνική ονομασία από τον κωδικό (αν υπάρχει)
                                        name_guess = _map_invoice_type_local(code) if code else ""
                                        # μπορεί να έχει έρθει ήδη ως name
                                        name_field = str(pick(inst, "type_name", "doc_name", default="")).strip()

                                        if (code in FORBIDDEN_CODES) or (name_guess in FORBIDDEN_NAMES) or (name_field in FORBIDDEN_NAMES):
                                            forbidden_hit_code = code or None
                                            # Βάλε ως name προτεραιότητα: name_field -> name_guess -> mapper(code) -> code
                                            resolved_name = (
                                                name_field
                                                or name_guess
                                                or (_map_invoice_type_local(code) if code else "")
                                                or code
                                            )
                                            forbidden_hit_name = resolved_name
                                            break
                                except Exception:
                                    pass

                                if forbidden_hit_name:
                                    # --- ΝΕΟ: απόδοση ΟΠΩΣΔΗΠΟΤΕ σε ελληνική περιγραφή για το warning
                                    display_name = forbidden_hit_name
                                    try:
                                        # Αν αυτό που έχουμε μοιάζει με κωδικό, χαρτογράφησέ το
                                        if display_name == forbidden_hit_code or display_name.replace(".", "").isdigit():
                                            mapped = _map_invoice_type_local(forbidden_hit_code or display_name)
                                            if mapped:
                                                display_name = mapped
                                    except Exception:
                                        pass

                                    modal_warning = (
                                        f"Προσοχή: Το παραστατικό είναι {display_name}. "
                                        "Η ροή Τιμολογίων δεν το υποστηρίζει. Η διαδικασία μπλοκάρεται — "
                                        "έλεγξε το URL/MARK ή χρησιμοποίησε ροή Αποδείξεων εφόσον είναι κατάλληλο."
                                    )
                                    log.info(
                                        "search: invoice-flow blocked (forbidden type) code=%s name=%s mark=%s vat=%s",
                                        forbidden_hit_code, display_name, mark, vat
                                    )
                                    modal_summary = None
                                    invoice_lines = []
                                    allow_edit_existing = False

                            # Αν βάλαμε modal_warning από το guard, ΜΗ συνεχίσεις.
                            if modal_warning:
                                pass
                            else:
                                # detect receipts vs invoices
                                RECEIPT_TYPE_CODES = {"8.4", "8.5", "11.5"}
                                def is_receipt_doc(d):
                                    try:
                                        if d.get("_is_receipt"):
                                            return True
                                        t = str(pick(d, "type", "invoiceType", "docType", default="")).strip()
                                        if t in RECEIPT_TYPE_CODES or t.lower() in ("receipt", "apodeixis", "απόδειξη"):
                                            return True
                                        desc = str(pick(d, "description", "desc", "Name", "Name_issuer", default="")).lower()
                                        if "απόδειξη" in desc or "receipt" in desc or "λιανική" in desc or "pos" in desc:
                                            return True
                                        has_net = any(k in d for k in ("totalNetValue", "totalNet", "lineTotal", "net"))
                                        has_vat = any(k in d for k in ("totalVatAmount", "totalVat", "vat", "vatRate"))
                                        if (not has_net) and (("totalValue" in d) or ("amount" in d)) and (not has_vat):
                                            return True
                                    except Exception:
                                        pass
                                    return False

                                receipt_votes = sum(1 for dd in docs_for_mark if is_receipt_doc(dd))
                                is_group_receipt = (receipt_votes >= max(1, len(docs_for_mark) // 2))

                                if is_group_receipt:
                                    # Build receipt modal
                                    invoice_lines = []
                                    for idx, inst in enumerate(docs_for_mark):
                                        line_id = inst.get("id") or inst.get("line_id") or inst.get("LineId") or f"{mark}_inst{idx}"
                                        amount_raw = pick(inst, "totalValue", "amount", "lineTotal", "total", default=pick(inst, "value", "price", default=0))
                                        vat_raw = pick(inst, "totalVatAmount", "vat", "vatRate", default="")
                                        desc = pick(inst, "description", "desc", "Name", "note", default=f"Απόδειξη #{idx+1}")
                                        raw_vatcat = pick(inst, "vatCategory", "vat_category", "vatClass", "VATCategory", default="")
                                        mapped_vatcat = VAT_MAP.get(str(raw_vatcat).strip(), raw_vatcat) if raw_vatcat else ""
                                        invoice_lines.append({
                                            "id": line_id,
                                            "description": desc,
                                            "amount": amount_raw,
                                            "vat": vat_raw,
                                            "category": "",
                                            "vatCategory": mapped_vatcat
                                        })

                                    total_net = 0.0
                                    total_vat = 0.0
                                    total_value = 0.0
                                    for ln in invoice_lines:
                                        v = float_from_comma(ln.get("amount", 0))
                                        total_value += v
                                        vv = float_from_comma(ln.get("vat", 0))
                                        total_vat += vv
                                    total_net = total_value - total_vat if total_vat else total_value

                                    def fmt(x):
                                        try:
                                            return f"{x:.2f}".replace(".", ",")
                                        except Exception:
                                            return str(x)

                                    for ml in invoice_lines:
                                        try:
                                            ml_v = float_from_comma(ml.get("amount", 0))
                                            ml["amount"] = fmt(ml_v)
                                        except Exception:
                                            pass
                                        try:
                                            mv = float_from_comma(ml.get("vat", 0))
                                            ml["vat"] = fmt(mv)
                                        except Exception:
                                            pass

                                    modal_summary = {
                                        "mark": mark,
                                        "AA": pick(docs_for_mark[0], "AA", "aa", default=""),
                                        "AFM": pick(docs_for_mark[0], "AFM_issuer", "AFM", default=vat),
                                        "Name": pick(docs_for_mark[0], "Name_issuer", "Name", default=""),
                                        "series": pick(docs_for_mark[0], "series", "Series", default=""),
                                        "number": pick(docs_for_mark[0], "number", "aa", "AA", default=""),
                                        "issueDate": pick(docs_for_mark[0], "issueDate", "issue_date", default=""),
                                        "totalNetValue": fmt(total_net),
                                        "totalVatAmount": fmt(total_vat),
                                        "totalValue": fmt(total_value),
                                        "type": "Απόδειξη",
                                        "type_name": "Απόδειξη",
                                        "lines": invoice_lines,
                                        "is_receipt": True,
                                        "χαρακτηρισμός": "αποδειξακια"
                                    }

                                    # receipts should NOT show repeat-entry editing / categories
                                    customer_categories = []

                                    # prefill from epsilon if exists
                                    try:
                                        epsilon_path = os.path.join(DATA_DIR, "epsilon", f"{vat}_epsilon_invoices.json")
                                        eps_list = json_read(epsilon_path) or []
                                        matched = None
                                        for it in (eps_list or []):
                                            try:
                                                if str(it.get("mark", "")).strip() == str(mark).strip():
                                                    matched = it
                                                    break
                                            except Exception:
                                                continue
                                        if matched:
                                            modal_summary['χαρακτηρισμός'] = matched.get('χαρακτηρισμός') or matched.get('characteristic') or modal_summary.get('χαρακτηρισμός', '') or "αποδειξακια"
                                            eps_lines = matched.get("lines", []) or []
                                            eps_by_id = {str(l.get("id", "")): l for l in eps_lines if l.get("id") is not None}
                                            for ml in modal_summary.get("lines", []):
                                                lid = str(ml.get("id", ""))
                                                if not lid:
                                                    continue
                                                eps_line = eps_by_id.get(lid)
                                                if eps_line:
                                                    if not ml.get("category") and eps_line.get("category"):
                                                        ml["category"] = eps_line.get("category")
                                                    if (not ml.get("vatCategory") or ml.get("vatCategory") == "") and eps_line.get("vat_category"):
                                                        ml["vatCategory"] = eps_line.get("vat_category")
                                    except Exception:
                                        log.exception("Could not prefill epsilon cache for receipts")

                                else:
                                    # Invoice flow (κανονικά)
                                    invoice_lines = []
                                    for idx, inst in enumerate(docs_for_mark):
                                        line_id = inst.get("id") or inst.get("line_id") or inst.get("LineId") or f"{mark}_inst{idx}"
                                        description = pick(inst, "description", "desc", "Description", "Name", "Name_issuer") or f"Instance #{idx+1}"
                                        amount = pick(inst, "amount", "lineTotal", "totalNetValue", "totalValue", "value", default="")
                                        vat_rate = pick(inst, "vat", "vatRate", "vatPercent", "totalVatAmount", default="")
                                        raw_vatcat = pick(inst, "vatCategory", "vat_category", "vatClass", "vatCategoryCode", "VATCategory", "vatCat", default="")
                                        mapped_vatcat = VAT_MAP.get(str(raw_vatcat).strip(), raw_vatcat) if raw_vatcat else ""
                                        invoice_lines.append({
                                            "id": line_id,
                                            "description": description,
                                            "amount": amount,
                                            "vat": vat_rate,
                                            "category": "",
                                            "vatCategory": mapped_vatcat
                                        })

                                    first = docs_for_mark[0]
                                    total_net = sum(float_from_comma(pick(d, "totalNetValue", "totalNet", "lineTotal", default=0)) for d in docs_for_mark)
                                    total_vat = sum(float_from_comma(pick(d, "totalVatAmount", "totalVat", default=0)) for d in docs_for_mark)
                                    total_value = total_net + total_vat

                                    NEGATIVE_TYPES = {"5.1", "5.2", "11.4"}
                                    inv_type = str(pick(first, "type", "invoiceType", default="")).strip()
                                    is_negative = inv_type in NEGATIVE_TYPES
                                    type_mapped = mapper(inv_type)

                                    for ml in invoice_lines:
                                        try:
                                            v = float_from_comma(ml.get("amount", 0))
                                            ml["amount"] = f"{-abs(v):.2f}".replace(".", ",") if is_negative else f"{v:.2f}".replace(".", ",")
                                        except Exception:
                                            pass
                                        try:
                                            vv = float_from_comma(ml.get("vat", 0))
                                            ml["vat"] = f"{-abs(vv):.2f}".replace(".", ",") if is_negative else f"{vv:.2f}".replace(".", ",")
                                        except Exception:
                                            pass

                                    modal_summary = {
                                        "mark": mark,
                                        "AA": pick(first, "AA", "aa", default=""),
                                        "AFM": pick(first, "AFM_issuer", "AFM_issuer", default=vat),
                                        "Name": pick(first, "Name", "Name_issuer", default=""),
                                        "series": pick(first, "series", "Series", "serie", default=""),
                                        "number": pick(first, "number", "aa", "AA", default=""),
                                        "issueDate": pick(first, "issueDate", "issue_date", default=pick(first, "issueDate", "issue_date", "")),
                                        "totalNetValue": (f"-{abs(total_net):.2f}" if is_negative else f"{total_net:.2f}").replace(".", ","),
                                        "totalVatAmount": (f"-{abs(total_vat):.2f}" if is_negative else f"{total_vat:.2f}").replace(".", ","),
                                        "totalValue": (f"-{abs(total_value):.2f}" if is_negative else f"{total_value:.2f}").replace(".", ","),
                                        "type": type_mapped,
                                        "type_code": inv_type,
                                        "type_name": type_mapped,
                                        "lines": invoice_lines,
                                        "is_receipt": False
                                    }

                                    # epsilon prefill (όπως πριν)
                                    try:
                                        epsilon_path = os.path.join(DATA_DIR, "epsilon", f"{vat}_epsilon_invoices.json")
                                        eps_list = json_read(epsilon_path) or []

                                        if not eps_list:
                                            try:
                                                has_detail = False
                                                if modal_summary and (modal_summary.get("issueDate") or modal_summary.get("AFM") or modal_summary.get("AFM_issuer")):
                                                    has_detail = True
                                                if invoice_lines and any((ln.get("description") or ln.get("amount") or ln.get("vat")) for ln in invoice_lines):
                                                    has_detail = True
                                                if has_detail and modal_summary:
                                                    epsilon_entry = {
                                                        "mark": str(modal_summary.get("mark", "")).strip(),
                                                        "issueDate": modal_summary.get("issueDate", "") or "",
                                                        "series": modal_summary.get("series", "") or "",
                                                        "aa": modal_summary.get("number", "") or modal_summary.get("AA", ""),
                                                        "AA": modal_summary.get("number", "") or modal_summary.get("AA", ""),
                                                        "type": modal_summary.get("type_code", inv_type) or "",
                                                        "vatCategory": modal_summary.get("vatCategory", "") or "",
                                                        "totalNetValue": modal_summary.get("totalNetValue", "") or "",
                                                        "totalVatAmount": modal_summary.get("totalVatAmount", "") or "",
                                                        "totalValue": modal_summary.get("totalValue", "") or "",
                                                        "classification": modal_summary.get("classification", "") or "",
                                                        "χαρακτηρισμός": modal_summary.get("χαρακτηρισμός") or modal_summary.get("characteristic") or "",
                                                        "characteristic": modal_summary.get("χαρακτηρισμός") or modal_summary.get("characteristic") or "",
                                                        "AFM_issuer": modal_summary.get("AFM_issuer", "") or modal_summary.get("AFM", "") or "",
                                                        "Name_issuer": modal_summary.get("Name", "") or modal_summary.get("Name_issuer", "") or "",
                                                        "AFM": modal_summary.get("AFM", "") or vat,
                                                        "lines": []
                                                    }
                                                    for ln in invoice_lines:
                                                        epsilon_entry["lines"].append({
                                                            "id": ln.get("id", ""),
                                                            "description": ln.get("description", ""),
                                                            "amount": ln.get("amount", ""),
                                                            "vat": ln.get("vat", ""),
                                                            "category": ln.get("category", "") or "",
                                                            "vat_category": ln.get("vatCategory", "") or ""
                                                        })
                                                    eps_list.append(epsilon_entry)
                                                    try:
                                                        _safe_save_epsilon_cache(vat, eps_list)
                                                        log.info("Built per-mark epsilon entry for mark %s (vat %s)", epsilon_entry.get("mark"), vat)
                                                    except Exception:
                                                        log.exception("Failed to save newly built per-mark epsilon entry")
                                            except Exception:
                                                log.exception("Failed building per-mark epsilon entry")

                                        def match_epsilon_item(item, mark_val):
                                            for k in ('mark', 'MARK', 'invoice_id', 'Αριθμός Μητρώου', 'id'):
                                                if k in item and str(item[k]).strip() == str(mark_val).strip():
                                                    return True
                                            return False

                                        matched = None
                                        for it in (eps_list or []):
                                            try:
                                                if match_epsilon_item(it, mark):
                                                    matched = it
                                                    break
                                            except Exception:
                                                continue

                                        if matched:
                                            modal_summary['χαρακτηρισμός'] = matched.get('χαρακτηρισμός') or matched.get('characteristic') or modal_summary.get('χαρακτηρισμός', '') or ""
                                            try:
                                                eps_lines = matched.get("lines", []) or []
                                                eps_by_id = {str(l.get("id", "")): l for l in eps_lines if l.get("id") is not None}
                                                for ml in modal_summary.get("lines", []):
                                                    lid = str(ml.get("id", ""))
                                                    if not lid:
                                                        continue
                                                    eps_line = eps_by_id.get(lid)
                                                    if eps_line:
                                                        if not ml.get("category") and eps_line.get("category"):
                                                            ml["category"] = eps_line.get("category")
                                                        if (not ml.get("vatCategory") or ml.get("vatCategory") == "") and eps_line.get("vat_category"):
                                                            ml["vatCategory"] = eps_line.get("vat_category")
                                            except Exception:
                                                log.exception("Failed to merge per-line categories from epsilon")
                                    except Exception:
                                        log.exception("Could not read epsilon cache for prefill")

                    except Exception:
                        log.exception("search: fiscal year validation or modal build failed")
                        modal_summary = None
                        invoice_lines = []
                        try:
                            raw_tags = active_cred.get("expense_tags") if active_cred else None
                            if isinstance(raw_tags, str):
                                customer_categories = [t.strip() for t in raw_tags.split(",") if t.strip()]
                            elif isinstance(raw_tags, list):
                                customer_categories = raw_tags
                            if not customer_categories:
                                customer_categories = [
                                    "αγορες_εμπορευματων",
                                    "αγορες_α_υλων",
                                    "γενικες_δαπανες",
                                    "αμοιβες_τριτων",
                                    "δαπανες_χωρις_φπα"
                                ]
                        except Exception:
                            customer_categories = [
                                "αγορες_εμπορευματων",
                                "αγορες_α_υλων",
                                "γενικες_δαπανες",
                                "αμοιβες_τριτων",
                                "δαπανες_χωρις_φπα"
                            ]
                else:
                    modal_summary = None
                    invoice_lines = []
                    # categories remain default

    # ---------- Read credentials to extract repeat_entry config to pass to template ----------
    repeat_entry_conf = {}
    try:
        creds_list = read_credentials_list_local()
        idx = find_active_client_index_local(creds_list, vat_to_match=vat)
        if idx is not None and idx < len(creds_list):
            repeat_entry_conf = creds_list[idx].get("repeat_entry", {}) or {}
    except Exception:
        log.exception("Could not read repeat_entry config from credentials")

    # --- Build table_html same way as /list ---
    try:
        active = get_active_credential_from_session()
        excel_path = DEFAULT_EXCEL_FILE
        if active and active.get("vat"):
            excel_path = excel_path_for(vat=active.get("vat"))
        elif active and active.get("name"):
            excel_path = excel_path_for(cred_name=active.get("name"))
        if os.path.exists(excel_path):
            file_exists = True
            import pandas as pd
            df = pd.read_excel(excel_path, engine="openpyxl", dtype=str).fillna("")
            df = df.astype(str)
            drop_cols = [col for col in ["ΦΠΑ_ΑΝΑΛΥΣΗ", "Α/Α", "ΦΠΑ_ΚΑΤΗΓΟΡΙΑ"] if col in df.columns]
            if drop_cols:
                df = df.drop(columns=drop_cols)
            checkbox_html = '<input type="checkbox" name="delete_mark" />'
            df.insert(0, "✓", [checkbox_html] * len(df))
            table_html = df.to_html(classes="summary-table", index=False, escape=False)
        else:
            file_exists = False
            table_html = ""
    except Exception:
        log.exception("Failed building table_html for search page")
        table_html = ""

    return safe_render(
        "search.html",
        result=result,
        error=error,
        mark=mark,
        modal_summary=modal_summary,
        invoice_lines=invoice_lines,
        customer_categories=customer_categories,
        customer_category_labels=customer_category_labels,
        allow_edit_existing=allow_edit_existing,
        vat=vat,
        active_page="search",
        table_html=strip_server_totals(table_html),
        file_exists=file_exists,
        css_numcols=css_numcols,
        modal_warning=modal_warning,
        fiscal_mismatch_block=fiscal_mismatch_block,
        repeat_entry_conf=repeat_entry_conf,
        active_year=active_year_val,
        category_vat_constraints=customer_vat_constraints,
    )
@app.get("/profiles")
def profiles_page():
    vat = (request.args.get("vat") or "").strip()
    creds = _load_credentials()
    categories = _get_expense_tags(creds, vat)
    client = _find_client(creds, vat=vat) or {}
    labels = _category_labels_for_client(client)
    constraints = _category_vat_constraints(client)
    # δίνουμε πάντα λίστα (όχι Undefined)
    return render_template(
        "profiles.html",
        vat=vat,
        customer_categories=categories,
        category_labels=labels,
        vat_constraints=constraints,
    )


@app.route("/custom_categories", methods=["GET"])
def custom_categories_page():
    vat = (request.args.get("vat") or "").strip()
    active = get_active_credential_from_session() or {}
    if not vat:
        vat = str(active.get("vat") or "").strip()

    creds = load_credentials()
    client = None
    for c in creds:
        if str(c.get("vat") or "").strip() == vat:
            client = c
            break
    if client is None and active and str(active.get("vat") or "").strip() == vat:
        client = active

    categories = _custom_categories_payload(client)
    labels = _category_labels_for_client(client)
    constraints = _category_vat_constraints(client)
    client_name = str((client or {}).get("name") or "").strip()
    return_name = (request.args.get("return_name") or client_name).strip()
    return_args: Dict[str, str] = {}
    if vat:
        return_args["vat"] = vat
    if return_name:
        return_args["return_name"] = return_name
    if return_args:
        return_args["open_custom"] = "1"
    return_url = url_for("credentials", **return_args)
    return render_template(
        "custom_categories.html",
        vat=vat,
        categories=categories,
        category_labels=labels,
        default_labels=DEFAULT_INVOICE_CATEGORY_LABELS,
        vat_rates=VAT_RATE_NUMERIC,
        vat_constraints=constraints,
        credential_name=client_name,
        return_url=return_url,
        active_page="custom_categories",
    )


@app.post("/custom_categories/save")
def custom_categories_save():
    vat = str(request.form.get("vat") or "").strip()
    label = str(request.form.get("label") or "").strip()
    slug = str(request.form.get("id") or "").strip()
    enabled = request.form.get("enabled") in ("on", "true", "1")

    if not vat:
        flash("Επιλογή πελάτη (VAT) απαιτείται.", "error")
        return redirect(url_for("custom_categories_page"))

    creds = load_credentials()
    client = next((c for c in creds if str(c.get("vat") or "").strip() == vat), None)
    if not client:
        flash("Ο πελάτης δεν βρέθηκε.", "error")
        return redirect(url_for("custom_categories_page", vat=vat))

    client_name = str(client.get("name") or "").strip()
    existing_slugs = {str(cat.get("id") or cat.get("slug") or "").strip() for cat in _ensure_custom_categories_list(client)}
    if slug:
        target = None
        for cat in _ensure_custom_categories_list(client):
            if str(cat.get("id") or cat.get("slug") or "").strip() == slug:
                target = cat
                break
        if target is None:
            existing_slugs.discard(slug)
            target = {"id": slug}
            _ensure_custom_categories_list(client).append(target)
    else:
        if not label:
            flash("Συμπλήρωσε τίτλο κατηγορίας.", "error")
            return redirect(url_for("custom_categories_page", vat=vat, return_name=client_name))
        slug = _slugify_custom_category(label, existing_slugs)
        target = {"id": slug}
        _ensure_custom_categories_list(client).append(target)

    if label:
        target["label"] = label
    target["enabled"] = bool(enabled)
    accounts = {}
    for rate in VAT_RATE_NUMERIC:
        accounts[rate] = str(request.form.get(f"account_{rate}") or "").strip()
    target["accounts"] = accounts

    save_credentials(creds)
    flash("Η κατηγορία αποθηκεύτηκε.", "success")
    return redirect(url_for("custom_categories_page", vat=vat, return_name=client_name))


@app.post("/custom_categories/delete")
def custom_categories_delete():
    vat = str(request.form.get("vat") or "").strip()
    slug = str(request.form.get("id") or "").strip()
    if not (vat and slug):
        flash("Ανεπαρκή στοιχεία διαγραφής.", "error")
        return redirect(url_for("custom_categories_page", vat=vat))

    creds = load_credentials()
    client = next((c for c in creds if str(c.get("vat") or "").strip() == vat), None)
    if not client:
        flash("Ο πελάτης δεν βρέθηκε.", "error")
        return redirect(url_for("custom_categories_page", vat=vat))

    client_name = str(client.get("name") or "").strip()
    arr = _ensure_custom_categories_list(client)
    new_arr = [cat for cat in arr if str(cat.get("id") or cat.get("slug") or "").strip() != slug]
    client["custom_categories"] = new_arr

    # καθάρισε repeat mapping που δείχνουν σε αυτή την κατηγορία
    repeat = client.get("repeat_entry")
    if isinstance(repeat, dict):
        mapping = repeat.get("mapping") or {}
        for key, val in list(mapping.items()):
            if str(val).strip() == slug:
                mapping[key] = ""
        repeat["mapping"] = mapping
        client["repeat_entry"] = repeat

    # καθάρισε char_profiles
    profiles = client.get("char_profiles")
    if isinstance(profiles, list):
        for prof in profiles:
            if not isinstance(prof, dict):
                continue
            mp = prof.get("mapping")
            if isinstance(mp, dict):
                for key, val in list(mp.items()):
                    if str(val).strip() == slug:
                        mp[key] = ""

    save_credentials(creds)
    flash("Η κατηγορία διαγράφηκε.", "success")
    return redirect(url_for("custom_categories_page", vat=vat, return_name=client_name))

@app.get("/api/char_profiles")
def api_char_profiles_get():
    """Επιστρέφει profiles + expense_tags για τον ενεργό πελάτη"""
    vat = request.args.get("vat","").strip()
    creds = _load_credentials()
    client = _find_client(creds, vat=vat) or {}
    profiles = client.get("char_profiles", [])
    expense_tags = _list_invoice_categories(client)
    labels = _category_labels_for_client(client)
    constraints = _category_vat_constraints(client)
    return jsonify(
        ok=True,
        profiles=profiles,
        expense_tags=expense_tags,
        category_labels=labels,
        vat_constraints=constraints,
    )

@app.post("/api/char_profiles/save")
def api_char_profiles_save():
    """
    Body: { vat, name, mapping: {kat_fpa_a, kat_fpa_b, kat_fpa_g, kat_fpa_d} }
    Αν υπάρχει προφίλ με το ίδιο όνομα -> update, αλλιώς append.
    """
    data = request.get_json(force=True, silent=True) or {}
    vat = str(data.get("vat","")).strip()
    name = (data.get("name") or "").strip()
    mapping = data.get("mapping") or {}

    if not (
        vat
        and name
        and all(mapping.get(k) for k in ("kat_fpa_a", "kat_fpa_b", "kat_fpa_g", "kat_fpa_d", "kat_fpa_e"))
    ):
        return jsonify(ok=False, error="Παράμετροι λείπουν"), 400

    creds = _load_credentials()
    client = _find_client(creds, vat=vat)
    if not client:
        return jsonify(ok=False, error="Δεν βρέθηκε πελάτης"), 404

    constraints = _category_vat_constraints(client)
    labels = _category_labels_for_client(client)
    vat_by_key = {
        "kat_fpa_a": "0%",
        "kat_fpa_b": "6%",
        "kat_fpa_g": "13%",
        "kat_fpa_d": "17%",
        "kat_fpa_e": "24%",
    }
    for key, vat_label in vat_by_key.items():
        val = str(mapping.get(key) or "").strip()
        if not val:
            continue
        allowed = constraints.get(val)
        if allowed is not None and vat_label not in allowed:
            display = labels.get(val, val)
            return jsonify(
                ok=False,
                error=f"Η κατηγορία '{display}' δεν υποστηρίζει ΦΠΑ {vat_label}.",
            ), 400

    arr = list(client.get("char_profiles", []))
    # upsert
    hit = None
    for p in arr:
        if str(p.get("name","")).strip().lower() == name.lower():
            hit = p
            break
    if hit:
        hit["mapping"] = mapping
    else:
        arr.append({"name": name, "mapping": mapping})
    client["char_profiles"] = arr
    _save_credentials(creds)
    return jsonify(ok=True, profile={"name": name, "mapping": mapping})
# ------- repeat entry mapping (πάντα ποσοστά) -------



@app.post("/api/char_profiles/delete")
def api_char_profiles_delete():
    data = request.get_json(force=True, silent=True) or {}
    vat = str(data.get("vat","")).strip()
    name = (data.get("name") or "").strip()
    creds = _load_credentials()
    client = _find_client(creds, vat=vat)
    if not client:
        return jsonify(ok=False, error="Δεν βρέθηκε πελάτης"), 404
    arr = list(client.get("char_profiles", []))
    arr = [p for p in arr if str(p.get("name","")).strip().lower() != name.lower()]
    client["char_profiles"] = arr
    _save_credentials(creds)
    return jsonify(ok=True)

@app.get("/profiles", endpoint="char_profiles_ui")
def char_profiles_ui():
    """Σελίδα δημιουργίας/επεξεργασίας Προφίλ"""
    vat = request.args.get("vat","").strip()
    creds = _load_credentials()
    client = _find_client(creds, vat=vat) or {}
    expense_tags = _list_invoice_categories(client)
    labels = _category_labels_for_client(client)
    constraints = _category_vat_constraints(client)
    profiles = client.get("char_profiles", [])
    return render_template(
        "profiles.html",
        vat=client.get("vat",""),
        expense_tags=expense_tags,
        profiles=profiles,
        category_labels=labels,
        vat_constraints=constraints,
    )
@app.route("/api/next_receipt_mark", methods=["GET"])
def api_next_receipt_mark():
    """
    Επιστρέφει ένα 15ψήφιο επόμενο MARK για αποδείξεις.
    Βασίζεται στον ενεργό credential (get_active_credential_from_session),
    και ψάχνει υπάρχοντα MARKs σε:
      - excel_path_for(vat)
      - DATA_DIR/epsilon/<vat>_epsilon_invoices.json
      - DATA_DIR/<vat>_invoices.json
    Αν δεν βρεθεί τίποτα, ξεκινάει από DEFAULT_BASE_MARK (400000000000000).
    """
    try:
        # βοηθητικά
        def norm_mark_str(s):
            if s is None: return None
            s = str(s).strip()
            m = re.search(r"\d{15}", s)
            if m:
                return m.group(0)
            # try numeric conversion
            digits = re.sub(r"\D", "", s)
            if len(digits) >= 15:
                return digits[:15]
            if digits:
                return digits.zfill(15)
            return None

        # attempt to determine active VAT just like other endpoints
        vat = None
        try:
            active = get_active_credential_from_session()
            vat = active.get("vat") if active else None
        except Exception:
            vat = None

        existing_marks = set()

        # 1) read excel if exists
        try:
            if vat:
                path = excel_path_for(vat=vat)
                if path and os.path.exists(path):
                    import pandas as pd
                    df = pd.read_excel(path, engine="openpyxl", dtype=str).fillna("")
                    if "MARK" in df.columns:
                        for v in df["MARK"].astype(str).tolist():
                            s = norm_mark_str(v)
                            if s: existing_marks.add(s)
        except Exception:
            log.exception("api_next_receipt_mark: failed reading excel")

        # 2) read epsilon json for vat
        try:
            if vat:
                eps_path = os.path.join(DATA_DIR, "epsilon", f"{vat}_epsilon_invoices.json")
                if os.path.exists(eps_path):
                    try:
                        with open(eps_path, "r", encoding="utf-8") as f:
                            eps = json.load(f) or []
                        # eps might be list or dict
                        if isinstance(eps, dict):
                            # older shapes: keys maybe marks
                            for k in eps.keys():
                                s = norm_mark_str(k)
                                if s: existing_marks.add(s)
                            # also values may contain 'mark' fields
                            for v in eps.values():
                                try:
                                    if isinstance(v, dict):
                                        s = norm_mark_str(v.get("mark") or v.get("MARK") or v.get("invoice_id"))
                                        if s: existing_marks.add(s)
                                except Exception:
                                    pass
                        else:
                            for it in (eps or []):
                                try:
                                    if isinstance(it, dict):
                                        s = norm_mark_str(it.get("mark") or it.get("MARK") or it.get("invoice_id") or "")
                                        if s: existing_marks.add(s)
                                except Exception:
                                    pass
                    except Exception:
                        log.exception("api_next_receipt_mark: failed parsing epsilon json %s", eps_path)
        except Exception:
            log.exception("api_next_receipt_mark: epsilon read error")

        # 3) read cached invoices file
        try:
            if vat:
                cust_file = os.path.join(DATA_DIR, f"{vat}_invoices.json")
                if os.path.exists(cust_file):
                    try:
                        j = json_read(cust_file) or []
                        if isinstance(j, dict):
                            # if dict map by mark
                            for k in j.keys():
                                s = norm_mark_str(k)
                                if s: existing_marks.add(s)
                        else:
                            for it in (j or []):
                                try:
                                    if isinstance(it, dict):
                                        s = norm_mark_str(it.get("mark") or it.get("MARK") or "")
                                        if s: existing_marks.add(s)
                                except Exception:
                                    pass
                    except Exception:
                        log.exception("api_next_receipt_mark: failed parsing customer_file %s", cust_file)
        except Exception:
            log.exception("api_next_receipt_mark: cached invoices read error")

        # Convert to integers safely
        numeric_marks = []
        for m in existing_marks:
            try:
                numeric_marks.append(int(m))
            except Exception:
                continue

        DEFAULT_BASE_MARK = 400000000000000  # safe starting point if none found

        if numeric_marks:
            next_num = max(numeric_marks) + 1
        else:
            # try to seed from AFM or other heuristic — keep it deterministic
            try:
                if vat and vat.isdigit() and len(vat) <= 9:
                    # create a semi-deterministic seed: 400 + last digits of vat padded
                    seed_tail = vat.zfill(9)[-9:]
                    # simple mix to produce 15 digits: 400 + seed_tail + '00'
                    candidate = f"4{seed_tail}"  # might be <15
                    candidate = re.sub(r'\D', '', candidate).zfill(15)
                    next_num = int(candidate)
                    if next_num <= DEFAULT_BASE_MARK:
                        next_num = DEFAULT_BASE_MARK
                else:
                    next_num = DEFAULT_BASE_MARK
            except Exception:
                next_num = DEFAULT_BASE_MARK

        # ensure 15-digit string
        next_mark_str = str(next_num).zfill(15)
        if len(next_mark_str) > 15:
            next_mark_str = next_mark_str[-15:]

        return jsonify({"ok": True, "mark": next_mark_str})
    except Exception as e:
        log.exception("api_next_receipt_mark: unexpected")
        return jsonify({"ok": False, "error": str(e)}), 500

# --- Paste αυτό το endpoint μέσα στο app.py (δίπλα στα υπόλοιπα /api endpoints) ---
@app.route("/api/scrape_receipt", methods=["POST"])
def api_scrape_receipt():
    """
    Αναμένει JSON: { url: "<receipt url>" }
    Επιστρέφει: { ok: True, is_invoice: bool, mark: "<15digits or ''>", issue_date: "...", total_amount: "...", issuer_vat: "...", issuer_name: "...", progressive_aa: "...", raw: <original dict> }
    """
    try:
        data = request.get_json(silent=True) or {}
        url = data.get("url") or data.get("mark") or data.get("q") or ""
        if not url:
            return jsonify({"ok": False, "error": "Missing 'url' in request"}), 400

        log.info("api_scrape_receipt: incoming url=%s", url)

        # use scraper_receipt.detect_and_scrape (you said file scraper_receipt.py has it)
        try:
            from scraper_receipt import detect_and_scrape
        except Exception:
            # fallback to older function name if exists
            try:
                from scraper_receipt import detect_and_scrape as detect_and_scrape  # re-raise if not present
            except Exception as e:
                log.exception("api_scrape_receipt: cannot import detect_and_scrape")
                return jsonify({"ok": False, "error": "scraper_receipt detect_and_scrape not available"}), 500

        scraped = detect_and_scrape(url)
        # normalize expected shape (best-effort)
        if not scraped or not isinstance(scraped, dict):
            return jsonify({"ok": False, "error": "scraper returned unexpected result"}), 500

        # Example fields in your scraper_receipt output: MARK, doc_type, is_invoice, issue_date, issuer_name, issuer_vat, progressive_aa, total_amount, raw
        is_invoice = bool(scraped.get("is_invoice")) or False
        mark = str(scraped.get("MARK") or scraped.get("mark") or "").strip()
        issue_date = scraped.get("issue_date") or scraped.get("issueDate") or scraped.get("date") or ""
        total_amount = str(scraped.get("total_amount") or scraped.get("totalValue") or scraped.get("total") or scraped.get("totalValueGross") or "")
        issuer_vat = scraped.get("issuer_vat") or scraped.get("issuer_vat") or scraped.get("issuerAfm") or scraped.get("ΑΦΜ") or scraped.get("AFM") or ""
        issuer_name = scraped.get("issuer_name") or scraped.get("issuerName") or scraped.get("Name") or ""
        progressive_aa = scraped.get("progressive_aa") or scraped.get("AA") or scraped.get("aa") or ""

        log.info("api_scrape_receipt: scraped url=%s is_invoice=%s mark=%s", url, is_invoice, mark)

        return jsonify({
            "ok": True,
            "is_invoice": bool(is_invoice),
            "mark": mark,
            "issue_date": issue_date,
            "total_amount": total_amount,
            "issuer_vat": issuer_vat,
            "issuer_name": issuer_name,
            "progressive_aa": progressive_aa,
            "raw": scraped
        })
    except Exception as e:
        log.exception("api_scrape_receipt: unexpected")
        return jsonify({"ok": False, "error": str(e)}), 500




@app.route("/save_epsilon", methods=["POST"])
def save_epsilon():
    """
    Παρέχεται για απευθείας αποθήκευση epsilon (αν θέλεις ξεχωριστό κουμπί).
    Αναμένει form field "summary_json" (όπως το modal στέλνει) και αποθηκεύει
    το αντικείμενο στο per-vat epsilon file (data/epsilon/{vat}_epsilon_invoices.json).
    """
    active_cred = get_active_credential_from_session()
    if not active_cred:
        flash("Δεν υπάρχει ενεργός πελάτης για αποθήκευση.", "error")
        return redirect(url_for("search"))

    vat = active_cred.get("vat")
    if not vat:
        flash("Δεν βρέθηκε ΑΦΜ πελάτη.", "error")
        return redirect(url_for("search"))

    summary_json = request.form.get("summary_json")
    if not summary_json:
        flash("Δεν στάλθηκε δεδομένο για αποθήκευση.", "error")
        return redirect(url_for("search"))

    try:
        summary_data = json.loads(summary_json)
    except Exception as e:
        flash(f"Σφάλμα κατά την ανάγνωση του JSON: {e}", "error")
        return redirect(url_for("search"))

    # load existing epsilon cache and update per MARK
    epsilon_cache = load_epsilon_cache_for_vat(vat)

    mark = str(summary_data.get("mark", ""))
    existing_index = next((i for i, d in enumerate(epsilon_cache) if str(d.get("mark","")) == mark), None)
    if existing_index is not None:
        epsilon_cache[existing_index] = summary_data
    else:
        epsilon_cache.append(summary_data)

    # Save to disk
    try:
        save_epsilon_cache_for_vat(vat, epsilon_cache)
    except Exception:
        flash("Αποτυχία αποθήκευσης Epsilon αρχείου.", "error")
        return redirect(url_for("search"))

    flash(f"Το παραστατικό MARK {mark} αποθηκεύτηκε για Epsilon Excel.", "success")
    return redirect(url_for("search"))


@app.route("/save_accounts", methods=["POST"])
def save_accounts():
    """
    Αναμένει POST με πεδία:
      - account_<vat>__<expense_tag> = account_code
    Παράδειγμα πεδίου: account_24__γενικες_δαπανες = "70.02"
    Επιπλέον μπορεί να στέλνεται JSON payload.
    """
    try:
        # αν JSON payload
        if request.is_json:
            payload = request.get_json()
            accounts = payload.get("accounts", {})
            save_global_accounts_to_credentials(accounts)
            flash("Global accounts saved", "success")
            return redirect(url_for("credentials"))
        # αλλιώς form fields
        form = request.form
        # Δομή: accounts[vat][expense_tag] = code
        accounts = {}
        # αναζητούμε πεδία που ξεκινούν με "account_"
        for key in form:
            if not key.startswith("account_"):
                continue
            # key format: account_{vat}__{expense_tag}
            rest = key[len("account_"):]
            if "__" not in rest:
                continue
            vat_part, expense_tag = rest.split("__", 1)
            vat_key = vat_part.strip()
            code = form.get(key, "").strip()
            if vat_key not in accounts:
                accounts[vat_key] = {}
            accounts[vat_key][expense_tag] = code
        # αποθηκεύουμε
        save_global_accounts_to_credentials(accounts)
        flash("Global accounts saved", "success")
    except Exception as e:
        log.exception("save_accounts failed")
        flash(f"Could not save accounts: {e}", "error")
    return redirect(url_for("credentials"))

# ---------------- Save summary from modal to Excel & per-customer JSON ----------------

# --- BEGIN PATCH v3: /save_summary with repeat-entry also for receipts (per-line = "αποδειξακια") ---
# Paste this over your existing save_summary() in app.py

@app.route("/save_summary", methods=["POST"])
def save_summary():
    """
    Save summary and update epsilon:
      - Αν υπάρχει ήδη detailed εγγραφή στο epsilon για το mark -> update-only per-line
      - Αν υπάρχει μόνο placeholder -> σβήνουμε placeholders και γράφουμε Excel + append πλήρους εγγραφής
      - Αλλιώς -> γράφει Excel και προσθέτει πλήρη εγγραφή στο epsilon

    Επιπλέον:
      - Κόβει άκυρα/άδεια summaries (τέλος τα placeholders).
      - Εφαρμόζει **επαναληψιμη** (repeat-entry) κατηγοριοποίηση:
         * ΤΙΜΟΛΟΓΙΑ: category ανά γραμμή από mapping (VAT% -> κατηγορία).
         * ΑΠΟΔΕΙΞΕΙΣ: ΠΑΝΤΑ category ανά γραμμή = "αποδειξακια" (και top-level χαρακτηρισμός "αποδειξακια").
    """
    import os, json, re

    try:
        from datetime import datetime as _dt, timezone as _tz
    except Exception:
        _dt = None
        _tz = None

    EXCEL_COLUMNS = [
        "MARK","ΑΦΜ","Επωνυμία","Σειρά","Αριθμός","Ημερομηνία","Είδος",
        "ΦΠΑ_ΚΑΤΗΓΟΡΙΑ","Καθαρή Αξία","ΦΠΑ","Σύνολο"
    ]

    # ---------- local helpers ----------
    def _first(*vals):
        for v in vals:
            if v is None:
                continue
            s = str(v).strip()
            if s and s.lower() not in ("none","nan"):
                return s
        return ""

    def _pfloat(x):
        try:
            return float(str(x).replace('.','').replace(',','.'))
        except Exception:
            return 0.0

    def _is_receipt(summary: dict) -> bool:
        s = summary or {}
        if s.get("is_receipt"):
            return True
        t  = str(s.get("type","")).strip()
        tn = str(s.get("type_name","")).lower()
        ch = str(s.get("χαρακτηρισμός") or s.get("characteristic") or s.get("category") or "")
        if ch == "αποδειξακια":
            return True
        if t in {"8.4","8.5","11.5"}:
            return True
        if any(h in tn for h in ("απόδειξη","apod","receipt","λιαν","pos")):
            return True
        if not s.get("totalVatAmount") and not s.get("totalNetValue") and s.get("totalValue"):
            return True
        return False

    
    def _hydrate_summary_for_excel(summary: dict, vat: str = "") -> dict:
        try:
            s   = dict(summary or {})
            raw = s.get("raw") or {}
            m = _first(s.get("MARK"), s.get("mark")); s["MARK"] = m; s["mark"] = m
            aa = _first(s.get("number"), s.get("AA"), s.get("aa"), s.get("progressive_aa"),
                        raw.get("AA") if isinstance(raw, dict) else None,
                        raw.get("progressive_aa") if isinstance(raw, dict) else None)
            s["AA"] = aa; s["aa"] = aa
            if not s.get("number"): s["number"] = aa
            if not s.get("progressive_aa"): s["progressive_aa"] = aa
            s["AFM"]  = _first(s.get("AFM"), s.get("AFM_issuer"), s.get("issuer_vat"), vat)
            s["Name"] = _first(s.get("Name"), s.get("Name_issuer"), s.get("issuer_name"))
            s["issueDate"] = _first(s.get("issueDate"), s.get("issue_date"))
            tv = _first(s.get("totalValue"), s.get("total_value"), s.get("total_amount"))
            if not tv and isinstance(s.get("lines"), list):
                amt = sum(_pfloat(l.get("amount") or l.get("lineTotal") or l.get("total") or 0) for l in s["lines"])
                tv = f"{amt:.2f}"
            if tv: s["totalValue"] = str(tv)
            if _is_receipt(s):
                s["is_receipt"] = True
                s["category"] = s.get("category") or "αποδειξακια"
                s["χαρακτηρισμός"] = s.get("χαρακτηρισμός") or s.get("characteristic") or "αποδειξακια"
                if not s.get("type_name"): s["type_name"] = "Απόδειξη"
            if not str(s.get("created_at") or "").strip():
                s["created_at"] = _dt.utcnow().isoformat(timespec="seconds") if _dt else ""
            return s
        except Exception:
            return summary or {}

    def _extract_vat_percent(line: dict) -> str:
        """
        Επιστρέφει κανονικοποιημένο κλειδί ποσοστού ΦΠΑ, π.χ. '24%' ή '0%'
        Διαβάζει από vatCategory ('ΦΠΑ 24%','24%') ή από vat ('24','24,00').
        """
        try:
            cand = _first(line.get("vatCategory"), line.get("vat_category"))
            if cand:
                m = re.search(r"(\d+)\s*%", str(cand))
                if m: return m.group(1) + "%"
                m = re.search(r"(\d+)", str(cand))
                if m: return m.group(1) + "%"
            cand2 = _first(line.get("vat"), line.get("vatRate"))
            if cand2:
                m = re.search(r"(\d+)", str(cand2).replace(',', '.'))
                if m: return m.group(1) + "%"
        except Exception:
            pass
        return ""

    def _load_repeat_entry_for_vat(vat: str):
        """Διαβάζει credentials.json και επιστρέφει repeat_entry για συγκεκριμένο ΑΦΜ."""
        try:
            creds_path = os.path.join(DATA_DIR, "credentials.json")
            if not os.path.exists(creds_path):
                return {"enabled": False, "mapping": {}}
            with open(creds_path, "r", encoding="utf-8") as f:
                arr = json.load(f) or []
            v = str(vat or "").strip()
            for c in arr:
                try:
                    if str(c.get("vat") or c.get("AFM") or c.get("tax_number") or "").strip() == v:
                        out = c.get("repeat_entry") or {}
                        return {
                            "enabled": bool(out.get("enabled")),
                            "mapping": out.get("mapping") or {}
                        }
                except Exception:
                    continue
        except Exception:
            pass
        return {"enabled": False, "mapping": {}}

    # ---------------- parse payload ----------------
    try:
        log.info("save_summary: start request from %s", request.remote_addr)
        raw = None
        if request.form and request.form.get("summary_json"):
            raw = request.form.get("summary_json")
            summary = None
        else:
            if request.is_json:
                summary = request.get_json(force=True)
                raw = None
            else:
                raw = request.get_data(as_text=True) or None
                summary = None

        if raw:
            try:
                summary = json.loads(raw)
                log.debug("save_summary: parsed JSON summary keys: %s", list(summary.keys()))
            except Exception:
                log.warning("save_summary: failed json.loads(payload) - building minimal from form")
                summary = None

        if summary is None:
            summary = {}
            if request.form.get("mark"):
                summary["mark"] = request.form.get("mark")
                summary["AFM"]  = request.form.get("vat") or request.form.get("AFM") or ""
            if request.form.get("issueDate"):
                summary["issueDate"] = request.form.get("issueDate")
    except Exception:
        log.exception("save_summary: cannot parse payload")
        flash("Invalid summary payload", "error")
        return redirect(url_for("search"))

    # ---------------- active VAT ----------------
    active = get_active_credential_from_session()
    vat = (active.get("vat") if active else None) or summary.get("AFM") or summary.get("AFM_issuer") or summary.get("AFM")
    if not vat:
        log.error("save_summary: missing vat - active=%s summary_afm=%s", bool(active), summary.get("AFM"))
        flash("No active customer selected (VAT)", "error")
        return redirect(url_for("search"))

    # ---------------- ensure lines / normalize ----------------
    def float_from_comma(value):
        if value is None: return 0.0
        if isinstance(value,(int,float)): return float(value)
        s = str(value).strip().replace(".","").replace(",",".")
        try: return float(s)
        except Exception: return 0.0

    lines = summary.get("lines", []) or []
    if not lines:
        try:
            mark = str(summary.get("mark","")).strip()
            docs_file = os.path.join(DATA_DIR, f"{vat}_invoices.json")
            all_docs = json_read(docs_file) or []
            docs_for_mark = [d for d in all_docs if str(d.get("mark","")).strip() == mark]
            reconstructed = []
            for idx, inst in enumerate(docs_for_mark):
                ln_id = inst.get("id") or inst.get("line_id") or inst.get("LineId") or f"{mark}_inst{idx}"
                description = _first(inst.get("description"), inst.get("desc"), inst.get("Description"), inst.get("Name"), inst.get("Name_issuer"), f"Instance #{idx+1}")
                amount = _first(inst.get("amount"), inst.get("lineTotal"), inst.get("totalNetValue"), inst.get("totalValue"))
                vat_rate = _first(inst.get("vat"), inst.get("vatRate"), inst.get("vatPercent"), inst.get("totalVatAmount"))
                raw_vatcat = _first(inst.get("vatCategory"), inst.get("vat_category"), inst.get("VATCategory"), inst.get("vatCat"), inst.get("vatCategoryCode"), inst.get("vat_code"))
                vat_cat_mapped = VAT_MAP.get(str(raw_vatcat).strip(), raw_vatcat) if raw_vatcat else ""
                reconstructed.append({"id": ln_id,"description": description,"amount": amount,"vat": vat_rate,"category": "","vatCategory": vat_cat_mapped})
            lines = reconstructed
            log.debug("save_summary: reconstructed %d lines from %s", len(lines), docs_file)
        except Exception:
            log.exception("save_summary: failed to reconstruct lines")
            lines = []

    normalized_lines = []
    for idx, ln in enumerate(lines):
        if not isinstance(ln, dict):
            continue
        ln_id = ln.get("id") or f"{summary.get('mark','')}_l{idx}"
        raw_vcat = _first(ln.get("vatCategory"), ln.get("vat_category"), ln.get("vatCat"), ln.get("vat_cat"))
        vcat_mapped = VAT_MAP.get(str(raw_vcat).strip(), raw_vcat) if raw_vcat else ""
        normalized_lines.append({
            "id": ln_id,
            "description": _first(ln.get("description"), ln.get("desc")),
            "amount": _first(ln.get("amount"), ln.get("lineTotal")),
            "vat": _first(ln.get("vat"), ln.get("vatRate")),
            "category": ln.get("category","") or "",
            "vatCategory": vcat_mapped
        })
    summary["lines"] = normalized_lines

    # ---------------- HYDRATE & repeat-entry ----------------
    summary = _hydrate_summary_for_excel(summary, vat=str(vat or ""))
    is_receipt = _is_receipt(summary)

    series_cred = _resolve_series_credential(summary, vat=vat)
    summary["series"] = _resolved_series_for_summary(summary, vat=vat, cred=series_cred)

    conf = _load_repeat_entry_for_vat(vat)
    # ΤΙΜΟΛΟΓΙΑ: mapping ανά VAT%
    if not is_receipt:
        if conf.get("enabled") and isinstance(conf.get("mapping"), dict) and summary.get("lines"):
            mapping = conf["mapping"]
            for ln in summary["lines"]:
                if not ln: 
                    continue
                if str(ln.get("category","")).strip():
                    continue  # μην πατήσεις την επιλογή του χρήστη
                key = ""
                # normalized VAT key (π.χ. "24%")
                cand = _extract_vat_percent(ln)
                if cand:
                    key = cand
                if key in mapping:
                    ln["category"] = mapping[key]
                else:
                    key2 = key.replace('%','')
                    if key2 in mapping:
                        ln["category"] = mapping[key2]
    else:
        # ΑΠΟΔΕΙΞΕΙΣ: ΠΑΝΤΑ ανά γραμμή "αποδειξακια" (αν λείπει)
        if summary.get("lines"):
            for ln in summary["lines"]:
                if ln is None: 
                    continue
                if not str(ln.get("category","")).strip():
                    ln["category"] = "αποδειξακια"

    # --- GUARD: μπλοκάρουμε άδεια/άκυρα summaries ---
    try:
        if not _meaningful_summary(summary):
            log.info("save_summary: blocked empty/invalid summary (no 15-digit MARK or no meaningful lines/totals)")
            if request.is_json:
                return jsonify({"ok": False, "error": "Empty or invalid summary"}), 400
            try:
                flash("Δεν υπάρχουν δεδομένα για αποθήκευση.", "error")
            except Exception:
                pass
            return redirect(url_for("search"))
    except Exception:
        log.exception("save_summary: validation failed")
        if request.is_json:
            return jsonify({"ok": False, "error": "Validation error"}), 400
        return redirect(url_for("search"))

    # ---------------- best-effort append στο per-customer JSON ----------------
    try:
        append_summary_to_customer_file(summary, vat)
    except Exception:
        log.exception("save_summary: append_summary_to_customer_file failed")

    # ---------------- epsilon cache (placeholders/detailed) ----------------
    def epsilon_item_has_detail(item):
        try:
            if not item or not isinstance(item, dict): return False
            if item.get("issueDate"): return True
            if item.get("totalNetValue") or item.get("totalValue"): return True
            lines_local = item.get("lines") or []
            if isinstance(lines_local, list):
                for l in lines_local:
                    if l and (l.get("description") or l.get("amount") or l.get("vat")):
                        return True
            if item.get("AFM_issuer") or item.get("AFM"):
                if item.get("aa") or item.get("AA") or item.get("issueDate") or item.get("totalValue"):
                    return True
        except Exception:
            pass
        return False

    try:
        epsilon_cache = load_epsilon_cache_for_vat(vat) or []
    except Exception:
        log.exception("save_summary: failed loading epsilon cache")
        epsilon_cache = []

    mark = str(summary.get("mark","")).strip()
    existing_index = None
    placeholder_indices = []
    try:
        for i, d in enumerate(epsilon_cache):
            d_mark = _first(d.get("mark"), d.get("MARK"), d.get("invoice_id"), d.get("Αριθμός Μητρώου"), d.get("id"))
            if not d_mark or d_mark != mark: 
                continue
            if not epsilon_item_has_detail(d): 
                placeholder_indices.append(i); 
                continue
            existing_index = i; 
            break
    except Exception:
        log.exception("save_summary: scanning epsilon_cache failed")

    if placeholder_indices:
        try:
            for idx in sorted(placeholder_indices, reverse=True):
                try: epsilon_cache.pop(idx)
                except Exception: log.exception("save_summary: pop placeholder idx=%s", idx)
            try: _safe_save_epsilon_cache(vat, epsilon_cache)
            except Exception: log.exception("save_summary: persist after placeholder removal failed")
            existing_index = None
        except Exception:
            log.exception("save_summary: error removing placeholders")

    # ---------------- update-only per-line on existing detailed ----------------
    if existing_index is not None:
        try:
            existing = epsilon_cache[existing_index]
            existing_lines = existing.get("lines", []) or []
            by_id = {str(l.get("id","")): l for l in existing_lines if l.get("id") is not None}
            updated = False
            for ln in summary["lines"]:
                lid = str(ln.get("id","")); 
                if not lid: 
                    continue
                if lid in by_id:
                    el = by_id[lid]
                    new_cat = ln.get("category","") or ""
                    # Για αποδείξεις, αν λείπει στο υπάρχον -> γράψε "αποδειξακια"
                    if not new_cat and is_receipt:
                        new_cat = "αποδειξακια"
                    if new_cat and str(el.get("category","")) != new_cat:
                        el["category"] = new_cat; updated = True
                    if ln.get("vatCategory") and str(el.get("vat_category","")) != ln.get("vatCategory"):
                        el["vat_category"] = ln.get("vatCategory"); updated = True
                else:
                    existing_lines.append({
                        "id": lid, "description": ln.get("description",""),
                        "amount": ln.get("amount",""), "vat": ln.get("vat",""),
                        "category": (ln.get("category","") or ("αποδειξακια" if is_receipt else "")),
                        "vat_category": ln.get("vatCategory","") or ""
                    }); updated = True

            if updated:
                try:
                    if _dt and _tz: 
                        existing["_updated_at"] = _dt.now(_tz.utc).isoformat()
                except Exception:
                    existing["_updated_at"] = existing.get("_updated_at","")
                existing["lines"] = existing_lines
                epsilon_cache[existing_index] = existing
                try:
                    _safe_save_epsilon_cache(vat, epsilon_cache)
                except Exception:
                    log.exception("save_summary: failed saving epsilon cache after update")

                # ensure excel exists (αν λείπει, φτιάξ'το με σωστό Είδος/Τύπος)
                try:
                    excel_path = excel_path_for(vat=vat)
                    if not os.path.exists(excel_path):
                        tn = "ΑΠΟΔΕΙΞΗ" if is_receipt else _first(summary.get("type_name"), summary.get("type"))
                        total_net = float_from_comma(summary.get("totalNetValue", existing.get("totalNetValue","") or 0))
                        total_vat = float_from_comma(summary.get("totalVatAmount", existing.get("totalVatAmount","") or 0))
                        total_value = total_net + total_vat
                        row = {
                            "MARK": str(summary.get("mark", existing.get("mark",""))),
                            "ΑΦΜ": summary.get("AFM_issuer") or summary.get("AFM") or vat,
                            "Επωνυμία": summary.get("Name", existing.get("Name_issuer","") or ""),
                            "Σειρά": summary.get("series", existing.get("series","") or ""),
                            "Αριθμός": summary.get("number", existing.get("AA", existing.get("aa",""))),
                            "Ημερομηνία": summary.get("issueDate", existing.get("issueDate","")),
                            "Είδος": tn,
                            "ΦΠΑ_ΚΑΤΗΓΟΡΙΑ": summary.get("vatCategory", existing.get("vatCategory","") or ""),
                            "Καθαρή Αξία": f"{total_net:.2f}".replace(".",","),
                            "ΦΠΑ": f"{total_vat:.2f}".replace(".",","),
                            "Σύνολο": f"{total_value:.2f}".replace(".",",")
                        }
                        import pandas as pd
                        os.makedirs(os.path.dirname(excel_path) or ".", exist_ok=True)
                        pd.DataFrame([row]).astype(str).fillna("").reindex(columns=EXCEL_COLUMNS, fill_value="").to_excel(excel_path, index=False, engine="openpyxl")
                except Exception:
                    log.exception("save_summary: ensure/create excel failed")

                flash("Ενημερώθηκε ο χαρακτηρισμός στο cache (epsilon).", "success")
                return redirect(url_for("search"))
            else:
                flash("Δεν υπήρξε αλλαγή στις κατηγορίες.", "info")
                return redirect(url_for("search"))
        except Exception:
            log.exception("save_summary: error processing existing detailed epsilon entry")
            flash("Server error while processing update", "error")
            return redirect(url_for("search"))

    # ---------------- create/write excel + append epsilon entry ----------------
    excel_path = excel_path_for(vat=vat)
    excel_written = False
    try:
        total_net = float_from_comma(summary.get("totalNetValue", 0))
        total_vat = float_from_comma(summary.get("totalVatAmount", 0))
        total_value = float_from_comma(summary.get("totalValue", total_net + total_vat))
        tipo_excel = "ΑΠΟΔΕΙΞΗ" if is_receipt else _first(summary.get("type_name"), summary.get("type"))

        row = {
            "MARK": str(summary.get("mark","")),
            "ΑΦΜ": summary.get("AFM_issuer") or summary.get("AFM") or vat,
            "Επωνυμία": summary.get("Name",""),
            "Σειρά": summary.get("series",""),
            "Αριθμός": summary.get("number",""),
            "Ημερομηνία": summary.get("issueDate",""),
            "Είδος": tipo_excel,
            "ΦΠΑ_ΚΑΤΗΓΟΡΙΑ": summary.get("vatCategory",""),
            "Καθαρή Αξία": f"{total_net:.2f}".replace(".",","),
            "ΦΠΑ": f"{total_vat:.2f}".replace(".",","),
            "Σύνολο": f"{total_value:.2f}".replace(".",",")
        }

        import pandas as pd
        df_new = pd.DataFrame([row]).astype(str).fillna("")
        df_new = df_new.reindex(columns=EXCEL_COLUMNS, fill_value="")

        helper = globals().get("_ensure_excel_and_update_or_append") or globals().get("_append_to_excel")
        if helper and callable(helper):
            try:
                log.debug("save_summary: calling helper %s for excel update", helper.__name__)
                try:
                    helper(summary, vat=vat)  # προτίμησε ολόκληρο το summary
                except TypeError:
                    helper(row, vat=vat)
                excel_written = True
            except Exception:
                log.exception("save_summary: helper %s failed; falling back to inline Excel write", helper.__name__)

        if not excel_written:
            if os.path.exists(excel_path):
                try:
                    df_existing = pd.read_excel(excel_path, engine="openpyxl", dtype=str).fillna("")
                    df_existing = df_existing.astype(str).fillna("")
                    cols = list(df_existing.columns)

                    aa_val = _first(summary.get("number"), summary.get("AA"), summary.get("aa"), summary.get("progressive_aa"))

                    row_full = {
                        "MARK": str(summary.get("mark","")),
                        "ΑΦΜ": summary.get("AFM_issuer") or summary.get("AFM") or vat,
                        "Επωνυμία": summary.get("Name",""),
                        "Σειρά": summary.get("series",""),
                        "Ημερομηνία": summary.get("issueDate",""),
                        "ΦΠΑ_ΚΑΤΗΓΟΡΙΑ": summary.get("vatCategory",""),
                        "Καθαρή Αξία": f"{total_net:.2f}".replace(".",","),
                        "ΦΠΑ": f"{total_vat:.2f}".replace(".",","),
                        "Σύνολο": f"{total_value:.2f}".replace(".",","),
                    }
                    if "Αριθμός" in cols: row_full["Αριθμός"] = aa_val
                    if "Α/Α"     in cols: row_full["Α/Α"]   = aa_val
                    if "Είδος"   in cols: row_full["Είδος"] = tipo_excel
                    if "Τύπος"   in cols and is_receipt: row_full["Τύπος"] = "ΑΠΟΔΕΙΞΗ"

                    row_aligned = {c: row_full.get(c, "") for c in cols}
                    pd.concat([df_existing, pd.DataFrame([row_aligned], columns=cols)], ignore_index=True, sort=False).to_excel(excel_path, index=False, engine="openpyxl")
                    flash("Saved to Excel.", "success")
                except Exception:
                    log.exception("save_summary: inline append to excel failed")
                    raise
            else:
                try:
                    os.makedirs(os.path.dirname(excel_path) or ".", exist_ok=True)
                    df_new.to_excel(excel_path, index=False, engine="openpyxl")
                    flash("Saved to Excel.", "success")
                except Exception:
                    log.exception("save_summary: create/write new excel failed")
                    raise
    except Exception:
        log.exception("save_summary: Excel write failed")
        flash("Excel save failed", "error")

    # ---------------- Build epsilon entry & append ----------------
    try:
        epsilon_entry = {
            "mark": mark,
            "issueDate": summary.get("issueDate",""),
            "series": summary.get("series",""),
            "aa": _first(summary.get("number"), summary.get("AA"), summary.get("aa")),
            "AA": _first(summary.get("number"), summary.get("AA"), summary.get("aa")),
            "type": summary.get("type",""),
            "vatCategory": summary.get("vatCategory",""),
            "totalNetValue": summary.get("totalNetValue",""),
            "totalVatAmount": summary.get("totalVatAmount",""),
            "totalValue": summary.get("totalValue",""),
            "classification": summary.get("classification",""),
            "category": ("αποδειξακια" if is_receipt else (summary.get("category") or "")),
            "χαρακτηρισμός": (summary.get("χαρακτηρισμός") or summary.get("characteristic") or ("αποδειξακια" if is_receipt else "")),
            "characteristic": (summary.get("χαρακτηρισμός") or summary.get("characteristic") or ("αποδειξακια" if is_receipt else "")),
            "AFM_issuer": summary.get("AFM_issuer","") or summary.get("AFM",""),
            "Name_issuer": summary.get("Name_issuer") or summary.get("Name",""),
            "AFM": summary.get("AFM","") or vat,
            "lines": []
        }
        for ln in summary["lines"]:
            epsilon_entry["lines"].append({
                "id": ln.get("id",""),
                "description": ln.get("description",""),
                "amount": ln.get("amount",""),
                "vat": ln.get("vat",""),
                "category": (ln.get("category","") or ("αποδειξακια" if is_receipt else "")),
                "vat_category": ln.get("vatCategory","") or ""
            })

        # skip append αν δεν υπάρχει 15ψήφιο mark ή καθόλου ουσιαστικές lines
        _mk_ok = bool(re.fullmatch(r"\d{15}", str(mark or "").strip()))
        _has_lines = bool(summary["lines"]) and any(
            (str(x.get("description") or x.get("amount") or x.get("vat") or "").strip())
            for x in summary["lines"]
        )
        if not _mk_ok or not _has_lines:
            log.info("save_summary: skip epsilon append due to empty mark/lines (mk_ok=%s, has_lines=%s)", _mk_ok, _has_lines)
            return redirect(url_for("search"))

        try:
            epsilon_cache.append(epsilon_entry)
            _safe_save_epsilon_cache(vat, epsilon_cache)
            flash("Saved summary and appended new epsilon entry.", "success")
        except Exception:
            log.exception("save_summary: failed saving new epsilon cache")
            flash("Failed updating epsilon cache (see server logs)", "error")
    except Exception:
        log.exception("save_summary: failed building/appending epsilon entry")
        flash("Failed updating epsilon cache", "error")

    return redirect(url_for("search"))
# --- END PATCH v3 ---





@app.route("/save_receipt", methods=["POST"])
def save_receipt():
    receipt = request.form.to_dict()
    vat = receipt.get("issuer_vat")
    year = receipt.get("issue_date")[-4:]
    category = receipt.get("category")

    # --- Αποθήκευση Excel ---
    excel_file = f"uploads/{vat}_{year}_invoices.xlsx"
    df_new = pd.DataFrame([receipt])
    if os.path.exists(excel_file):
        df_existing = pd.read_excel(excel_file)
        df_combined = pd.concat([df_existing, df_new], ignore_index=True)
    else:
        df_combined = df_new
    df_combined.to_excel(excel_file, index=False)

    # --- Αποθήκευση JSON ---
    json_file = f"data/{vat}_epsilon_invoices.json"
    if os.path.exists(json_file):
        with open(json_file, "r", encoding="utf-8") as f:
            data = json.load(f)
    else:
        data = []

    receipt["category"] = category  # αποθηκεύουμε τον server-side χαρακτηρισμό
    data.append(receipt)
    with open(json_file, "w", encoding="utf-8") as f:
        json.dump(data, f, ensure_ascii=False, indent=2)

    return redirect(url_for("search"))

@app.route("/api/repeat_state/get", methods=["GET"])
def api_repeat_state_get():
    try:
        active = get_active_credential_from_session() or {}
        vat = active.get("vat") or ""
        enabled = _repeat_state_get_enabled_for_vat(vat)
        return jsonify({"ok": True, "enabled": bool(enabled), "vat": vat})
    except Exception as e:
        log.exception("repeat_state/get failed")
        return jsonify({"ok": False, "error": str(e)}), 500

@app.route("/api/repeat_state/set", methods=["POST"])
def api_repeat_state_set():
    """
    Body: { "enabled": true/false }
    Προαιρετικά μπορείς να στείλεις και { "mapping": {...} } – θα αγνοηθεί εδώ,
    κρατάμε μόνο το enabled ώστε να είναι ultra-stable για receipts autosave.
    """
    try:
        payload = request.get_json(force=True, silent=True) or {}
        enabled = bool(payload.get("enabled", False))

        active = get_active_credential_from_session() or {}
        vat = active.get("vat") or ""

        # ενημέρωσε session
        try:
            session["repeat_enabled"] = enabled
        except Exception:
            pass

        # ενημέρωσε repeat_state.json (per VAT)
        data = _repeat_state_load()
        if vat not in data:
            data[vat] = {}
        data[vat]["enabled"] = enabled
        _repeat_state_save(data)

        # optional: ενημέρωσε και το credentials repeat_entry.enabled αν θες να συμβαδίζει
        try:
            if active.get("repeat_entry") is None:
                active["repeat_entry"] = {}
            active["repeat_entry"]["enabled"] = enabled
            # αν έχεις helper για persist credentials, κάλεσέ τον εδώ (π.χ. save_credentials(active))
            # αλλιώς άστο έτσι — το session + repeat_state.json αρκούν για receipts.
        except Exception:
            pass

        return jsonify({"ok": True, "enabled": enabled, "vat": vat})
    except Exception as e:
        log.exception("repeat_state/set failed")
        return jsonify({"ok": False, "error": str(e)}), 500

@app.route("/api/confirm_receipt", methods=["POST"])
def api_confirm_receipt():
    """
    Επιβεβαίωση/Αποθήκευση ΑΠΟΔΕΙΞΗΣ:
      - Normalizes summary σε μορφή 'ΑΠΟΔΕΙΞΗ' + 1 γραμμή αν δεν υπάρχουν lines.
      - Θέτει category 'αποδειξακια' ανά γραμμή (αν λείπει).
      - Idempotent ενημέρωση epsilon cache (update-by-mark).
      - Γράφει/ενημερώνει Excel (μία φορά).
    Επιστρέφει JSON: { ok, saved, mark, excel_written, updated_existing }
    """
    try:
        payload = request.get_json(force=True, silent=True) or {}
    except Exception:
        payload = {}
    summary = payload.get("summary") or payload

    # --- unify/normalize receipt shape ---
    def _norm_receipt(s: dict) -> dict:
        s = dict(s or {})
        s["type"] = s.get("type") or "ΑΠΟΔΕΙΞΗ"
        s["type_name"] = s.get("type_name") or "ΑΠΟΔΕΙΞΗ"
        s["is_receipt"] = True
        # κύρια πεδία
        s["mark"] = str(s.get("mark") or s.get("MARK") or "").strip()
        s["AA"] = str(s.get("AA") or s.get("aa") or s.get("number") or "").strip()
        s["issueDate"] = str(s.get("issueDate") or s.get("date") or "").strip()
        s["AFM_issuer"] = s.get("AFM_issuer") or s.get("AFM") or ""
        s["AFM"] = s.get("AFM") or s.get("AFM_issuer") or ""
        # γραμμές
        lines = s.get("lines") or []
        if not lines:
            amt = str(s.get("totalValue") or s.get("total_amount") or s.get("totalNetValue") or "").strip()
            if amt:
                lines = [{
                    "id": "r0", "description": "",
                    "amount": amt, "vat": "",
                    "category": s.get("category") or "",
                    "vat_category": s.get("vatCategory") or ""
                }]
        # εξασφάλισε 'αποδειξακια' ανά γραμμή
        fixed = []
        for idx, ln in enumerate(lines):
            if not isinstance(ln, dict):
                continue
            cat = (ln.get("category") or "").strip() or "αποδειξακια"
            fixed.append({
                "id": ln.get("id") or f"r{idx}",
                "description": ln.get("description") or "",
                "amount": ln.get("amount") or ln.get("total") or "",
                "vat": ln.get("vat") or ln.get("vatRate") or "",
                "category": cat,
                "vat_category": ln.get("vat_category") or ln.get("vatCategory") or ""
            })
        s["lines"] = fixed
        # totals (συμπλήρωσε αν λείπουν)
        if not str(s.get("totalValue") or "").strip():
            try:
                tot = sum(float(str(x.get("amount") or "0").replace(".", "").replace(",", ".")) for x in fixed)
                s["totalValue"] = f"{tot:.2f}".replace(".", ",")
            except Exception:
                pass
        # set top-level receipt category
        s["category"] = s.get("category") or "αποδειξακια"
        s["χαρακτηρισμός"] = s.get("χαρακτηρισμός") or s.get("characteristic") or "αποδειξακια"
        s["characteristic"] = s["χαρακτηρισμός"]
        return s

    summary = _norm_receipt(summary)

    # --- guard: απαιτούμε τουλάχιστον mark 15ψήφιο ή “ουσιαστικές” γραμμές/σύνολο ---
    if not _meaningful_summary(summary):
        log.info("api_confirm_receipt: not meaningful payload -> 400")
        return jsonify({"ok": False, "error": "Empty or invalid receipt"}), 400

    # active VAT
    active = get_active_credential_from_session()
    vat = (active.get("vat") if active else None) or summary.get("AFM") or summary.get("AFM_issuer")
    if not vat:
        return jsonify({"ok": False, "error": "No active VAT"}), 400

    # φόρτωσε epsilon cache χωρίς auto-build
    try:
        epsilon_cache = load_epsilon_cache_for_vat(vat) or []
    except Exception:
        log.exception("api_confirm_receipt: load_epsilon_cache_for_vat failed")
        epsilon_cache = []

    mark = str(summary.get("mark") or "").strip()

    # index by mark
    existing_idx = None
    for i, it in enumerate(epsilon_cache):
        try:
            m = str(it.get("mark") or it.get("MARK") or "").strip()
            if m == mark:
                existing_idx = i
                break
        except Exception:
            continue

    updated_existing = False

    # ετοίμασε item προς αποθήκευση (receipt)
    epsilon_item = {
        "mark": mark,
        "issueDate": summary.get("issueDate", ""),
        "series": summary.get("series", ""),
        "aa": summary.get("AA", "") or summary.get("aa", "") or summary.get("number", ""),
        "AA": summary.get("AA", "") or summary.get("aa", "") or summary.get("number", ""),
        "type": "ΑΠΟΔΕΙΞΗ",
        "vatCategory": summary.get("vatCategory", ""),
        "totalNetValue": summary.get("totalNetValue", ""),
        "totalVatAmount": summary.get("totalVatAmount", ""),
        "totalValue": summary.get("totalValue", ""),
        "classification": summary.get("classification", ""),
        "category": "αποδειξακια",
        "χαρακτηρισμός": "αποδειξακια",
        "characteristic": "αποδειξακια",
        "AFM_issuer": summary.get("AFM_issuer", "") or summary.get("AFM", ""),
        "Name_issuer": summary.get("Name_issuer", "") or summary.get("Name", ""),
        "AFM": summary.get("AFM", "") or vat,
        "lines": [{
            "id": ln.get("id", ""),
            "description": ln.get("description", ""),
            "amount": ln.get("amount", ""),
            "vat": ln.get("vat", ""),
            "category": (ln.get("category") or "αποδειξακια"),
            "vat_category": ln.get("vat_category", "") or ""
        } for ln in (summary.get("lines") or [])]
    }

    # idempotent update
    if existing_idx is not None:
        existing = epsilon_cache[existing_idx]
        existing_lines = existing.get("lines")
        if not isinstance(existing_lines, list):
            existing_lines = []
            existing["lines"] = existing_lines

        by_id = {str(l.get("id", "")): l for l in existing_lines if isinstance(l, dict)}
        changed = False

        for ln in epsilon_item["lines"]:
            lid = str(ln.get("id") or "")
            if not lid:
                continue
            if lid in by_id:
                cur = by_id[lid]
                if (cur.get("category") or "") != (ln.get("category") or ""):
                    cur["category"] = ln["category"]
                    changed = True
                if (cur.get("vat_category") or "") != (ln.get("vat_category") or ""):
                    cur["vat_category"] = ln["vat_category"]
                    changed = True
            else:
                existing_lines.append(ln)
                changed = True

        if changed:
            epsilon_cache[existing_idx] = existing
            updated_existing = True
    else:
        epsilon_cache.append(epsilon_item)

    # save epsilon atomically
    try:
        _safe_save_epsilon_cache(vat, epsilon_cache)
    except Exception:
        log.exception("api_confirm_receipt: _safe_save_epsilon_cache failed")

    # ensure excel line exists (single write)
    excel_written = False
    try:
        helper = globals().get("_ensure_excel_and_update_or_append") or globals().get("_append_to_excel")
        if helper and callable(helper):
            try:
                helper(summary, vat=vat)
                excel_written = True
            except Exception:
                log.exception("api_confirm_receipt: excel helper failed")
    except Exception:
        log.exception("api_confirm_receipt: excel write outer failed")

    return jsonify({
        "ok": True,
        "saved": True,
        "mark": mark,
        "excel_written": bool(excel_written),
        "updated_existing": bool(updated_existing)
    })










def _normalize_backup_member(name: str) -> str:
    name = (name or "").replace("\\", "/")
    name = name.lstrip("/")
    parts = [p for p in name.split("/") if p not in ("", ".", "..")]
    if parts and parts[0].lower() == "data":
        parts = parts[1:]
    return os.path.join(*parts) if parts else ""


def _human_readable_size(num: int) -> str:
    try:
        value = float(num)
    except Exception:
        return str(num)
    units = ["B", "KB", "MB", "GB", "TB"]
    for unit in units:
        if value < 1024 or unit == units[-1]:
            return f"{value:.2f} {unit}"
        value /= 1024.0
    return f"{value:.2f} TB"


def _analyze_backup_zip(file_like) -> Dict[str, Any]:
    summary: Dict[str, Any] = {
        "file_count": 0,
        "total_size": 0,
        "total_size_human": "0 B",
        "customers_total": None,
        "vat_total": 0,
        "sample_vats": [],
        "contains_credentials": False,
        "contains_settings": False,
        "modified_first": None,
        "modified_last": None,
    }
    try:
        file_like.seek(0)
    except Exception:
        pass

    with zipfile.ZipFile(file_like) as zf:
        infos = [info for info in zf.infolist() if not info.is_dir()]
        summary["file_count"] = len(infos)
        summary["total_size"] = sum(info.file_size for info in infos)
        summary["total_size_human"] = _human_readable_size(summary["total_size"])

        timestamps: List[datetime.datetime] = []
        vats: set[str] = set()
        customer_count: Optional[int] = None

        for info in infos:
            try:
                timestamps.append(datetime.datetime(*info.date_time))
            except Exception:
                pass

            rel = _normalize_backup_member(info.filename)
            if not rel:
                continue

            if rel == "credentials.json":
                summary["contains_credentials"] = True
                try:
                    with zf.open(info) as fh:
                        data = json.loads(fh.read().decode("utf-8-sig"))
                    if isinstance(data, list):
                        customer_count = len(data)
                        for item in data:
                            if isinstance(item, dict):
                                vat_val = item.get("vat") or item.get("VAT") or item.get("afm") or item.get("AFM")
                                if vat_val:
                                    vats.add(str(vat_val).strip())
                    elif isinstance(data, dict):
                        customer_count = len(data.keys())
                except Exception:
                    current_app.logger.warning("Failed to parse credentials.json from backup", exc_info=True)

            if rel == "credentials_settings.json":
                summary["contains_settings"] = True

        summary["customers_total"] = customer_count
        summary["vat_total"] = len(vats)
        if vats:
            summary["sample_vats"] = sorted(vats)[:10]
        if timestamps:
            summary["modified_first"] = min(timestamps).isoformat()
            summary["modified_last"] = max(timestamps).isoformat()

    try:
        file_like.seek(0)
    except Exception:
        pass

    return summary


def _apply_backup_zip(zip_path: str) -> None:
    os.makedirs(DATA_DIR, exist_ok=True)
    base = os.path.normpath(DATA_DIR)
    has_credentials = False

    with zipfile.ZipFile(zip_path) as zf:
        members = [info for info in zf.infolist() if not info.is_dir()]
        if not members:
            raise ValueError("Το backup δεν περιέχει αρχεία.")
        for info in members:
            rel = _normalize_backup_member(info.filename)
            if not rel:
                continue
            if rel == "credentials.json":
                has_credentials = True
            dest = os.path.normpath(os.path.join(DATA_DIR, rel))
            if not dest.startswith(base + os.sep) and dest != base:
                raise ValueError(f"Μη έγκυρη διαδρομή στο backup: {info.filename}")
            dest_dir = os.path.dirname(dest)
            if dest_dir:
                os.makedirs(dest_dir, exist_ok=True)
            with zf.open(info) as src, open(dest, "wb") as dst:
                shutil.copyfileobj(src, dst)

    if not has_credentials:
        raise ValueError("Το backup δεν περιέχει το αρχείο credentials.json.")
=======
import datetime
import traceback
from urllib.parse import urlparse
from dotenv import load_dotenv
from flask import (
    Flask, request, render_template_string, url_for, send_file,
    redirect, session, flash
)
import pandas as pd

# --- Ensure project root / paths ---
BASE_DIR = os.path.abspath(os.path.dirname(__file__))
TEMPLATES_DIR = os.path.join(BASE_DIR, "templates")
UPLOADS_DIR = os.path.join(BASE_DIR, "uploads")
DATA_DIR = os.path.join(BASE_DIR, "data")
os.makedirs(UPLOADS_DIR, exist_ok=True)
os.makedirs(DATA_DIR, exist_ok=True)

# --- Import helpers from utils (must exist) ---
# utils should provide the functions used below
try:
    from utils import (
        extract_marks_from_url, extract_mark, decode_qr_from_file,
        extract_vat_categories, summarize_invoice, format_euro_str,
        is_mark_transmitted as util_is_mark_transmitted,
        fetch_by_mark, save_summary_to_excel as util_save_summary_to_excel,
        extract_marks_from_text
    )
except Exception as e:
    # Defensive fallback: if utils can't be imported, log and continue;
    # routes will fail more gracefully with error messages.
    print("WARNING: could not import utils:", e)
    extract_marks_from_url = None
    extract_mark = None
    decode_qr_from_file = None
    extract_vat_categories = None
    summarize_invoice = None
    format_euro_str = None
    util_is_mark_transmitted = None
    fetch_by_mark = None
    util_save_summary_to_excel = None
    extract_marks_from_text = None

# Local EXCEL_FILE path (consistent usage across app)
EXCEL_FILE = os.path.join(UPLOADS_DIR, "invoices.xlsx")
CONFIG_FILE = os.path.join(UPLOADS_DIR, "config.json")
CACHE_FILE = os.path.join(DATA_DIR, "invoices_cache.json")
CREDENTIALS_FILE = os.path.join(DATA_DIR, "credentials.json")

# load .env if present
load_dotenv()

# --- Flask app (single instance) ---
app = Flask(__name__, template_folder=TEMPLATES_DIR)
app.secret_key = os.getenv("FLASK_SECRET", "change-me")
# expose datetime to templates (fixes 'datetime is undefined')
app.jinja_env.globals['datetime'] = datetime

# Upload config (for compatibility with older code)
app.config["UPLOAD_FOLDER"] = UPLOADS_DIR

# --- Config helpers ---
def load_config_file():
    cfg = {}
    if os.path.exists(CONFIG_FILE):
        try:
            with open(CONFIG_FILE, "r", encoding="utf-8") as f:
                cfg = json.load(f)
        except Exception as e:
            print("Could not read config file:", e)
    # fallback to env vars if keys missing
    cfg.setdefault("AADE_USER_ID", os.getenv("AADE_USER_ID", ""))
    cfg.setdefault("AADE_SUBSCRIPTION_KEY", os.getenv("AADE_SUBSCRIPTION_KEY", ""))
    cfg.setdefault("MYDATA_ENV", os.getenv("MYDATA_ENV", "sandbox"))
    return cfg

def save_config_file(cfg):
    try:
        with open(CONFIG_FILE, "w", encoding="utf-8") as f:
            json.dump(cfg, f, ensure_ascii=False, indent=2)
        return True
    except Exception as e:
        print("Could not write config file:", e)
        return False

# credentials store (list)
def load_credentials():
    if os.path.exists(CREDENTIALS_FILE):
        try:
            with open(CREDENTIALS_FILE, "r", encoding="utf-8") as f:
                data = json.load(f)
                return data if isinstance(data, list) else []
        except Exception:
            return []
    return []

def save_credentials(creds):
    try:
        with open(CREDENTIALS_FILE, "w", encoding="utf-8") as f:
            json.dump(creds, f, ensure_ascii=False, indent=2)
        return True
    except Exception as e:
        print("save_credentials error:", e)
        return False

def add_credential(entry):
    creds = load_credentials()
    # dedupe by name
    for c in creds:
        if c.get("name") == entry.get("name"):
            return False, "Credential with that name exists"
    creds.append(entry)
    save_credentials(creds)
    return True, None

def update_credential(name, new_entry):
    creds = load_credentials()
    for i, c in enumerate(creds):
        if c.get("name") == name:
            creds[i] = new_entry
            save_credentials(creds)
            return True
    return False

def delete_credential(name):
    creds = load_credentials()
    new = [c for c in creds if c.get("name") != name]
    save_credentials(new)
    return True

# --- Cache helpers (simple JSON file) ---
def load_cache():
    if not os.path.exists(CACHE_FILE):
        return []
    try:
        with open(CACHE_FILE, "r", encoding="utf-8") as f:
            data = json.load(f)
            return data if isinstance(data, list) else []
    except Exception:
        return []

def save_cache(docs):
    try:
        with open(CACHE_FILE, "w", encoding="utf-8") as f:
            json.dump(docs, f, ensure_ascii=False, indent=2)
        return True
    except Exception as e:
        print("save_cache error:", e)
        return False

def append_doc_to_cache(doc):
    docs = load_cache()
    # use canonical JSON string as signature
    try:
        sig = json.dumps(doc, sort_keys=True, ensure_ascii=False)
    except Exception:
        sig = str(doc)
    for d in docs:
        try:
            if json.dumps(d, sort_keys=True, ensure_ascii=False) == sig:
                return False
        except Exception:
            if str(d) == sig:
                return False
    docs.append(doc)
    save_cache(docs)
    return True

def doc_contains_mark_exact(doc, mark):
    if doc is None:
        return False
    if isinstance(doc, (str, int, float)):
        return str(doc).strip() == str(mark).strip()
    if isinstance(doc, dict):
        for v in doc.values():
            if doc_contains_mark_exact(v, mark):
                return True
    if isinstance(doc, list):
        for v in doc:
            if doc_contains_mark_exact(v, mark):
                return True
    return False

def find_invoice_by_mark_exact(mark):
    for doc in load_cache():
        try:
            if doc_contains_mark_exact(doc, mark):
                return doc
        except Exception:
            continue
    return None

# --- Endpoint builders (based on config env) ---
def endpoints_for_env(env):
    env = (env or "sandbox").lower()
    if env in ("sandbox", "dev", "demo"):
        base = "https://mydataapidev.aade.gr/myDATA"
    else:
        base = "https://mydatapi.aade.gr/myDATA"
    return {
        "REQUESTDOCS": f"{base}/RequestDocs",
        "TRANSMITTED": f"{base}/RequestTransmittedDocs"
    }

# --- HTML templates (we reuse the ones you provided via strings) ---
# For brevity I will refer to your existing template-strings (NAV_HTML, VIEWER_HTML, etc.)
# If your repo already has /templates/*.html you can switch to render_template instead.
# For compatibility we will use render_template_string with your templates if templates folder missing.

# attempt to load template files if available under templates/
def load_template_file(name, default):
    path = os.path.join(TEMPLATES_DIR, name)
    if os.path.exists(path):
        try:
            with open(path, "r", encoding="utf-8") as f:
                return f.read()
        except Exception:
            pass
    return default

# Load templates from files if present, else use your embedded strings.
# (Assumes NAV_HTML, VIEWER_HTML, LIST_HTML, CONFIG_HTML, PLACEHOLDER_HTML defined in your repo)
# To keep this file self-contained, try to import them from a 'templates_bundle' module if present.
try:
    # if you have a Python module that defines the template strings, you can import it
    from templates_bundle import NAV_HTML, VIEWER_HTML, LIST_HTML, CONFIG_HTML, PLACEHOLDER_HTML
except Exception:
    # fallback to reading files or minimal placeholders
    NAV_HTML = load_template_file("nav.html", """<!doctype html><html><body><h1>myDATA</h1><p><a href="{{ url_for('viewer') }}">Viewer</a></p></body></html>""")
    VIEWER_HTML = load_template_file("viewer.html", """<!doctype html><html><body><h1>Viewer</h1>{% if message %}<pre>{{ message }}</pre>{% endif %}</body></html>""")
    LIST_HTML = load_template_file("list.html", """<!doctype html><html><body><h1>List</h1>{{ table_html | safe }}</body></html>""")
    CONFIG_HTML = load_template_file("config.html", """<!doctype html><html><body><h1>Config</h1></body></html>""")
    PLACEHOLDER_HTML = load_template_file("placeholder.html", """<!doctype html><html><body><h1>{{ title }}</h1><p>{{ message }}</p></body></html>""")

# But if your repo already included the long template strings you showed earlier in the conversation,
# they will be used (the code above loads from /templates/* or templates_bundle if present).

# ---------------- Routes ----------------

@app.route("/")
def home():
    # show main menu (use NAV_HTML)
    return render_template_string(NAV_HTML)

@app.route("/config", methods=["GET", "POST"])
def config():
    # save config to CONFIG_FILE (uploads/config.json)
    if request.method == "POST":
        user = request.form.get("aade_user_id", "").strip()
        key = request.form.get("aade_subscription_key", "").strip()
        env = request.form.get("mydata_env", "sandbox").strip()
        cfg = {"AADE_USER_ID": user, "AADE_SUBSCRIPTION_KEY": key, "MYDATA_ENV": env}
        ok = save_config_file(cfg)
        if not ok:
            return "Error saving config", 500
        return redirect(url_for("home"))
    # GET -> show form with existing values
    cfg = load_config_file()
    return render_template_string(CONFIG_HTML, config=cfg)

@app.route("/viewer", methods=["GET", "POST"])
def viewer():
    # load config first (if missing, redirect to config)
    cfg = load_config_file()
    AADE_USER = cfg.get("AADE_USER_ID", "")
    AADE_KEY = cfg.get("AADE_SUBSCRIPTION_KEY", "")
    ENV = cfg.get("MYDATA_ENV", "sandbox").lower()
    endpoints = endpoints_for_env(ENV)
    REQUESTDOCS_URL = endpoints["REQUESTDOCS"]
    TRANSMITTED_URL = endpoints["TRANSMITTED"]

    # if not configured, redirect user to config page
    if not AADE_USER or not AADE_KEY:
        return redirect(url_for("config"))

    error = None
    message = None
    payload = None
    raw = None
    summary = None

    if request.method == "POST":
        input_text = request.form.get("mark", "").strip()
        marks = []

        # 1) file uploaded?
        if "file" in request.files:
            f = request.files["file"]
            if f and f.filename:
                try:
                    data = f.read()
                    if decode_qr_from_file:
                        mark_from_file = decode_qr_from_file(data, f.filename)
                    else:
                        mark_from_file = None
                    if mark_from_file:
                        marks = [mark_from_file]
                    else:
                        # optional: try to extract marks from text file content
                        try:
                            text = data.decode("utf-8", errors="ignore")
                            if extract_marks_from_text:
                                marks = extract_marks_from_text(text)
                        except Exception:
                            pass
                        if not marks:
                            error = "Δεν βρέθηκε ΜΑΡΚ στο αρχείο."
                except Exception as e:
                    error = f"Upload processing error: {e}"

        # 2) input text (url or mark)
        if not marks and input_text:
            try:
                parsed = urlparse(input_text)
                if parsed.scheme in ("http", "https") and parsed.netloc:
                    # try to extract marks from URL / page
                    if extract_marks_from_url:
                        try:
                            marks = extract_marks_from_url(input_text)
                        except Exception as e:
                            print("extract_marks_from_url error:", e)
                            marks = []
                    else:
                        marks = []
                    if not marks:
                        # maybe the URL contains a GET param with mark
                        q = parsed.query or ""
                        from urllib.parse import parse_qs
                        params = parse_qs(q)
                        for k, vals in params.items():
                            for v in vals:
                                if re.fullmatch(r"\d{15}", v):
                                    marks.append(v)
                else:
                    # plain mark(s) in text
                    if extract_marks_from_text:
                        marks = extract_marks_from_text(input_text)
                    else:
                        # fallback: any 15-digit sequences
                        marks = re.findall(r"\d{15}", input_text)
            except Exception as e:
                print("input_text parsing error:", e)
                marks = re.findall(r"\d{15}", input_text)

        if not marks:
            if not error:
                error = "Δεν βρέθηκε ΜΑΡΚ. Δώσε έγκυρο 15ψήφιο MARK, URL ή ανέβασε αρχείο."
        else:
            successes = []
            duplicates = []
            api_errors = []
            last_summary = None
            last_payload = None
            last_raw = None

            # iterate found marks
            for m in marks:
                m = str(m).strip()
                if not re.fullmatch(r"\d{15}", m):
                    api_errors.append((m, "Μη έγκυρο MARK (πρέπει να είναι 15 ψηφία)"))
                    continue

                # check transmitted status using util_is_mark_transmitted if available
                try:
                    transmitted = False
                    if util_is_mark_transmitted:
                        # try both signature styles defensively
                        try:
                            transmitted = util_is_mark_transmitted(m, AADE_USER, AADE_KEY, TRANSMITTED_URL)
                        except TypeError:
                            try:
                                transmitted = util_is_mark_transmitted(m, AADE_USER, AADE_KEY)
                            except Exception:
                                transmitted = False
                    else:
                        transmitted = False
                except Exception as e:
                    print("is_mark_transmitted internal error:", e)
                    transmitted = False

                if transmitted:
                    api_errors.append((m, "Το παραστατικό φέρεται ως ήδη καταχωρημένο/χαρακτηρισμένο"))
                    continue

                # fetch by mark using fetch_by_mark from utils (signature: mark, user, key, requestdocs_url)
                try:
                    if not fetch_by_mark:
                        api_errors.append((m, "fetch_by_mark helper όχι διαθέσιμο"))
                        continue
                    # fetch_by_mark should return (err, parsed, raw_xml, summary_dict) per your previous code
                    try:
                        err, parsed, raw_xml, summ = fetch_by_mark(m, AADE_USER, AADE_KEY, REQUESTDOCS_URL)
                    except TypeError:
                        # fallback signature older/newer
                        result = fetch_by_mark(m, AADE_USER, AADE_KEY)
                        # try to normalize result
                        if isinstance(result, tuple) and len(result) >= 4:
                            err, parsed, raw_xml, summ = result[0], result[1], result[2], result[3]
                        else:
                            err = "Unexpected fetch_by_mark result"
                            parsed = None; raw_xml = None; summ = None

                except Exception as e:
                    tb = traceback.format_exc()
                    print("fetch_by_mark exception:", tb)
                    api_errors.append((m, f"Exception during fetch_by_mark: {e}"))
                    continue

                if err:
                    api_errors.append((m, err))
                    continue
                if not parsed or not summ:
                    api_errors.append((m, "Κενά δεδομένα μετά την ανάκτηση/παράσιξη"))
                    continue

                # extract vat categories (best-effort)
                try:
                    vat_cats = extract_vat_categories(parsed) if extract_vat_categories else {}
                except Exception:
                    vat_cats = {}

                # attempt to save summary to excel / CSV using util_save_summary_to_excel
                try:
                    saved = False
                    if util_save_summary_to_excel:
                        try:
                            # try both possible signatures: (summary, mark, vat_categories=...)
                            saved = util_save_summary_to_excel(summ, m, vat_categories=vat_cats)
                        except TypeError:
                            # try (excel_file, summary_row) style
                            try:
                                saved = util_save_summary_to_excel(summ)
                            except Exception:
                                saved = False
                    else:
                        # fallback: append to EXCEL as csv if openpyxl unavailable
                        # create a simple CSV append
                        row = summ if isinstance(summ, dict) else {"MARK": m}
                        csv_path = EXCEL_FILE
                        header_needed = not os.path.exists(csv_path)
                        cols = list(row.keys())
                        import csv
                        with open(csv_path, "a", newline="", encoding="utf-8") as cf:
                            writer = csv.DictWriter(cf, fieldnames=cols)
                            if header_needed:
                                writer.writeheader()
                            writer.writerow(row)
                        saved = True
                except Exception as e:
                    print("save summary error:", e)
                    saved = False

                if saved:
                    successes.append(m)
                else:
                    # if not saved because duplicate, record duplicate; otherwise record error
                    # We attempt to detect duplicate by looking into EXCEL_FILE or cache
                    already = False
                    # check excel
                    try:
                        if os.path.exists(EXCEL_FILE):
                            df = pd.read_excel(EXCEL_FILE, engine="openpyxl", dtype=str).fillna("")
                            if "MARK" in df.columns and str(m) in df["MARK"].astype(str).tolist():
                                already = True
                    except Exception:
                        pass
                    # check cache too
                    if not already:
                        if find_invoice_by_mark_exact(m):
                            already = True
                    if already:
                        duplicates.append(m)
                    else:
                        api_errors.append((m, "Αποτυχία αποθήκευσης (άγνωστη αιτία)"))

                last_summary = summ
                last_payload = json.dumps(parsed, ensure_ascii=False, indent=2)
                last_raw = raw_xml

            # prepare message
            parts = []
            if successes:
                parts.append(f"Αποθηκεύτηκαν: {len(successes)} ({', '.join(successes)})")
            if duplicates:
                parts.append(f"Διπλοεγγραφές (παραλήφθηκαν): {len(duplicates)} ({', '.join(duplicates)})")
            if api_errors:
                parts.append(f"Σφάλματα/Μηνύματα: {len(api_errors)}")
                # include first 12 errors for display
                for m, e in api_errors[:12]:
                    parts.append(f"- {m}: {e}")
            message = "\n".join(parts) if parts else None

            if last_summary:
                summary = last_summary
                payload = last_payload
                raw = last_raw

            if not successes and not duplicates and api_errors and not summary:
                error = "Απέτυχαν όλες οι προσπάθειες. Δες λεπτομέρειες στο μήνυμα."

    # render viewer template string (either from file or bundled string)
    return render_template_string(
        VIEWER_HTML,
        error=error,
        payload=payload,
        raw=raw,
        summary=summary,
        env=ENV,
        endpoint=REQUESTDOCS_URL,
        message=message
    )
>>>>>>> af995d6e


@app.get("/api/data_backup/download")
def data_backup_download():
    try:
        mem = io.BytesIO()
        with zipfile.ZipFile(mem, "w", zipfile.ZIP_DEFLATED) as zf:
            for root, _, files in os.walk(DATA_DIR):
                for fname in files:
                    path = os.path.join(root, fname)
                    arc = os.path.relpath(path, DATA_DIR)
                    zf.write(path, arc)
        mem.seek(0)
        ts = datetime.datetime.now().strftime("%Y%m%d_%H%M%S")
        return send_file(
            mem,
            mimetype="application/zip",
            as_attachment=True,
            download_name=f"data_backup_{ts}.zip",
        )
    except Exception as exc:
        current_app.logger.exception("data_backup_download failed")
        return jsonify({"ok": False, "error": str(exc)}), 500


@app.post("/api/data_backup/inspect")
def data_backup_inspect():
    uploaded = request.files.get("backup_file")
    if not uploaded:
        return jsonify({"ok": False, "error": "Δεν επιλέχθηκε αρχείο."}), 400
    try:
        summary = _analyze_backup_zip(uploaded.stream)
        return jsonify({"ok": True, "summary": summary})
    except zipfile.BadZipFile:
        return jsonify({"ok": False, "error": "Μη έγκυρο αρχείο ZIP."}), 400
    except Exception as exc:
        current_app.logger.exception("data_backup_inspect failed")
        return jsonify({"ok": False, "error": str(exc)}), 500
    finally:
        try:
            uploaded.stream.seek(0)
        except Exception:
            pass


@app.post("/api/data_backup/restore")
def data_backup_restore():
    uploaded = request.files.get("backup_file")
    if not uploaded:
        return jsonify({"ok": False, "error": "Δεν επιλέχθηκε αρχείο."}), 400

    tmp_path = None
    try:
        with tempfile.NamedTemporaryFile(delete=False, suffix=".zip") as tmp:
            uploaded.stream.seek(0)
            shutil.copyfileobj(uploaded.stream, tmp)
            tmp_path = tmp.name

        with open(tmp_path, "rb") as fh:
            summary = _analyze_backup_zip(fh)
        if not summary.get("contains_credentials"):
            raise ValueError("Το backup δεν περιέχει credentials.json.")

        _apply_backup_zip(tmp_path)
        return jsonify({"ok": True, "summary": summary})
    except zipfile.BadZipFile:
        return jsonify({"ok": False, "error": "Μη έγκυρο αρχείο ZIP."}), 400
    except ValueError as ve:
        return jsonify({"ok": False, "error": str(ve)}), 400
    except Exception:
        current_app.logger.exception("data_backup_restore failed")
        return jsonify({"ok": False, "error": "Αποτυχία επαναφοράς backup."}), 500
    finally:
        try:
            if tmp_path and os.path.exists(tmp_path):
                os.remove(tmp_path)
        except Exception:
            pass

# ---------------- List / download ----------------
@app.route("/list", methods=["GET"])
def list_invoices():
    # choose excel file based on active session credential
    active = get_active_credential_from_session()
    excel_path = DEFAULT_EXCEL_FILE
    if active and active.get("vat"):
        excel_path = excel_path_for(vat=active.get("vat"))
    elif active and active.get("name"):
        excel_path = excel_path_for(cred_name=active.get("name"))
    else:
        excel_path = DEFAULT_EXCEL_FILE

    # download
    if request.args.get("download") and os.path.exists(excel_path):
        return send_file(
            excel_path,
            as_attachment=True,
            download_name=os.path.basename(excel_path),
            mimetype="application/vnd.openxmlformats-officedocument.spreadsheetml.sheet"
        )

    table_html = ""
    error = ""
    css_numcols = ""

    if os.path.exists(excel_path):
        try:
            df = pd.read_excel(excel_path, engine="openpyxl", dtype=str).fillna("")
            df = df.astype(str)

<<<<<<< HEAD
            # Κόψε εσωτερική ανάλυση ΦΠΑ
            drop_cols = [col for col in ["ΦΠΑ_ΑΝΑΛΥΣΗ", "Α/Α", "ΦΠΑ_ΚΑΤΗΓΟΡΙΑ"] if col in df.columns]
            if drop_cols:
                df = df.drop(columns=drop_cols)

            # Πρώτη στήλη με checkbox
=======
            # Drop technical columns if present
            if "ΦΠΑ_ΑΝΑΛΥΣΗ" in df.columns:
                df = df.drop(columns=["ΦΠΑ_ΑΝΑΛΥΣΗ"])

            # Add checkboxes column using MARK if available
>>>>>>> af995d6e
            if "MARK" in df.columns:
                checkboxes = df["MARK"].apply(
                    lambda v: f'<input type="checkbox" name="delete_mark" value="{str(v)}">'
                )
                df.insert(0, "✓", checkboxes)

            # HTML πίνακας
            table_html = df.to_html(classes="summary-table", index=False, escape=False)

<<<<<<< HEAD
            # Header checkbox
            table_html = table_html.replace(
                "<th>✓</th>",
                '<th><input type="checkbox" id="selectAll" title="Επιλογή όλων"></th>'
            )

            # Περιτύλιγμα κελιών
            table_html = table_html.replace("<td>", '<td><div class="cell-wrap">').replace("</td>", "</div></td>")

            # ✨ ΚΑΘΑΡΙΣΜΑ: κόψε οποιοδήποτε server-side totals (tfoot ή tr με "ΣΥΝΟΛΑ")
            table_html = strip_server_totals(table_html)

            # CSS στοίχισης αριθμητικών στηλών
            import re as _re
            headers = _re.findall(r'<th[^>]*>(.*?)</th>', table_html, flags=_re.S)
            num_indices = []
            for i, h in enumerate(headers):
                text = _re.sub(r'<.*?>', '', h).strip()
                if (
                    text in ("Καθαρή Αξία", "ΦΠΑ", "Σύνολο", "Total", "Net", "VAT")
                    or "ΦΠΑ" in text
                    or "ΠΟΣΟ" in text
                ):
                    num_indices.append(i + 1)
=======
            # Replace header for checkbox
            table_html = table_html.replace("<th>✓</th>", '<th><input type="checkbox" id="selectAll" title="Επιλογή όλων"></th>')

            # wrap cells
            table_html = table_html.replace("<td>", '<td><div class="cell-wrap">').replace("</td>", "</div></td>")

            # numeric alignment heuristics
            headers = re.findall(r'<th[^>]*>(.*?)</th>', table_html, flags=re.S)
            num_indices = []
            for i, h in enumerate(headers):
                text = re.sub(r'<.*?>', '', h).strip()
                if text in ("Καθαρή Αξία", "ΦΠΑ", "Σύνολο", "Total", "Net", "VAT") or "ΦΠΑ" in text or "ΠΟΣΟ" in text:
                    num_indices.append(i+1)
>>>>>>> af995d6e
            css_rules = []
            for idx in num_indices:
                css_rules.append(
                    f".summary-table td:nth-child({idx}), .summary-table th:nth-child({idx}) {{ text-align: right; }}"
                )
            css_numcols = "\n".join(css_rules)

        except Exception as e:
            error = f"Σφάλμα ανάγνωσης Excel: {e}"
    else:
        error = f"Δεν βρέθηκε το αρχείο {os.path.basename(excel_path)}."

    active_name = session.get("active_credential")
    return safe_render(
        "list.html",
        table_html=Markup(table_html),
        error=error,
        file_exists=os.path.exists(excel_path),
        css_numcols=css_numcols,
        active_page="list_invoices",
        active_credential=active_name
    )

# --- νέο route: προεπισκόπηση Epsilon (ίδιο tab) ---
@app.route("/epsilon/preview")
def epsilon_preview():
    vat = (request.args.get("vat") or (get_active_credential_from_session() or {}).get("vat") or "").strip()
    cred_for_labels = get_cred_by_vat(vat) or get_active_credential_from_session()
    category_labels = dict(DEFAULT_INVOICE_CATEGORY_LABELS)
    if cred_for_labels:
        try:
            category_labels.update(_category_labels_for_client(cred_for_labels))
        except Exception:
            current_app.logger.exception("Failed to build category labels for epsilon preview")
    rows, issues, _ok = build_preview_rows_for_ui(
        vat=vat,
        credentials_json="data/credentials.json",
        cred_settings_json="data/credentials_settings.json",
        invoices_json=None,         # θα λυθεί path αυτόματα: data/epsilon/{vat}_epsilon_invoices.json
        client_db=None,             # θα βρει client_db*.xls(x) (και θα φτιάξει _sanitized.xlsx αν χρειαστεί)
        base_invoices_dir="data/epsilon",
    )
    # πέρασέ τα στο template
    return render_template("epsilon_preview.html",
                           vat=vat,
                           table_rows=rows,
                           bridge_ok=(not issues and len(rows)>0),
                           bridge_issues=issues,
                           category_labels=category_labels)


@app.route("/export/fastimport/kinitseis")
def export_fastimport_kinitseis():
    vat = request.args.get("vat") or ""
    confirm = request.args.get("confirm_new_partners") == "1"

    # Διάβασε active credential για να δούμε αν είμαστε σε AFM mode
    apod_type = ""
    try:
        creds = _safe_json_read("data/credentials.json", default=[])
        cl = creds if isinstance(creds, list) else [creds]
        active = next((c for c in cl if str(c.get("vat")) == str(vat)), (cl[0] if cl else {}))
        apod_type = str((active or {}).get("apodeixakia_type", "")).lower()
    except Exception:
        pass

    base_client_db = _resolve_client_db_path(vat)

    invoices_fallback = os.path.join("data", "epsilon", vat, f"{vat}_epsilon_invoices.json")

    # 1) Preview για να εντοπίσουμε receipts χωρίς CUSTID
    preview = build_preview_strict_multiclient(
        vat=vat,
        credentials_json="data/credentials.json",
        cred_settings_json="data/credentials_settings.json",
        invoices_json=None,
        client_db=base_client_db,
        base_invoices_dir="data/epsilon",
    )

    if apod_type == "afm" and not confirm:
        missing_map = _collect_missing_afm_from_preview(preview.get("rows"))
        if missing_map:
            # Δείξε modal επιβεβαίωσης
            return render_template(
                "export_confirm_partners.html",
                vat=vat,
                missing=list(missing_map.values()),
                confirm_url=url_for("export_fastimport_kinitseis", vat=vat, confirm_new_partners="1"),
                cancel_url=url_for("search", vat=vat),
            )

    # 2) Αν επιβεβαιώθηκε (AFM mode) -> φτιάξε προσωρινό client_db με νέους CUSTID
    client_db_path = base_client_db
    if apod_type == "afm" and confirm:
        missing_map = _collect_missing_afm_from_preview(preview.get("rows"))
        if missing_map:
            client_db_path = _make_temp_client_db_with_new_ids(
                vat=vat,
                base_client_db_path=base_client_db,
                missing_map=missing_map,
                invoices_fallback_json=invoices_fallback,
            )

    # 3) Κανονικό export (ΧΩΡΙΣ να πειράζουμε τις υπόλοιπες λογικές)
    ok, out_path, issues = export_multiclient_strict(
        vat=vat,
        credentials_json="data/credentials.json",
        cred_settings_json="data/credentials_settings.json",
        invoices_json=None,
        client_db=client_db_path,
        out_xlsx=None,
        base_invoices_dir="data/epsilon",
        base_exports_dir="exports",
    )

    if ok and out_path:
        return send_file(out_path, as_attachment=True)

    # fallback: δείξε ό,τι άλλο πρόβλημα επιστρέφει
    for it in (issues or []):
        flash(it.get("message") or "Αποτυχία εξαγωγής.", "error")
    return redirect(url_for("search", vat=vat))


# --- μικρά helpers για parsing από μηνύματα (προαιρετικά) ---
def _extract_afm_from_msg(msg: str) -> str:
    m = re.search(r"(?:AFM|ΑΦΜ)\s+(\d{9})", msg or "", flags=re.I)
    return m.group(1) if m else ""

def _extract_aa_from_msg(msg: str) -> str:
    m = re.search(r"(?:AA=|ΑΑ=)\s*(\d+)", msg or "", flags=re.I)
    return m.group(1) if m else ""

def _looks_like_receipt(rec: dict) -> bool:
    t = f"{rec.get('DOCTYPE','')} {rec.get('type','')} {rec.get('category','')}".lower()
    return any(k in t for k in ("receipt", "αποδειξ", "λιαν"))
# ---------------- Delete invoices ----------------
@app.route("/delete", methods=["POST"])
def delete_invoices():
<<<<<<< HEAD
    """
    Delete selected MARKs:
      - removes rows from active customer's Excel file (if MARK column exists)
      - removes matching entries from per-VAT epsilon cache (epsilon/..._epsilon_invoices.json)
    DOES NOT modify the per-customer invoices.json file.
    Extensive logging for debugging.
    """
    try:
        log.info("delete_invoices: request from %s form_keys=%s", request.remote_addr, list(request.form.keys()))
    except Exception:
        pass

    # collect and normalize marks (primary)
    marks_to_delete = request.form.getlist("delete_mark") or []
    # fallback: maybe frontend sent JSON or comma-separated
    if not marks_to_delete:
        raw = request.form.get("delete_mark_json") or request.form.get("delete_marks") or request.form.get("marks")
        if raw:
            try:
                import json as _json
                parsed = _json.loads(raw)
                if isinstance(parsed, list):
                    marks_to_delete = parsed
            except Exception:
                marks_to_delete = [m.strip() for m in str(raw).split(",") if m.strip()]

    # normalize to strings and dedupe
    marks_to_delete = [str(m).strip() for m in marks_to_delete if str(m).strip()]
    marks_to_delete = list(dict.fromkeys(marks_to_delete))  # preserve order, dedupe

    log.info("delete_invoices: marks_to_delete resolved = %s", marks_to_delete)

=======
    marks_to_delete = request.form.getlist("delete_mark")
>>>>>>> af995d6e
    if not marks_to_delete:
        flash("Δεν επιλέχθηκε κανένα MARK για διαγραφή.", "error")
        return redirect(url_for("search"))

    # determine active customer's excel file
    active = get_active_credential_from_session()
    excel_path = DEFAULT_EXCEL_FILE
    if active and active.get("vat"):
        excel_path = excel_path_for(vat=active.get("vat"))
    elif active and active.get("name"):
        excel_path = excel_path_for(cred_name=active.get("name"))

    deleted_from_excel = 0
    try:
        if os.path.exists(excel_path):
            import pandas as pd
            df = pd.read_excel(excel_path, engine="openpyxl", dtype=str).fillna("")
            # normalize column names
            cols = [c.strip() for c in df.columns.astype(str)]
            df.columns = cols

            if "MARK" in df.columns:
<<<<<<< HEAD
                marks_series = df["MARK"].astype(str).str.strip()
                mask = marks_series.isin(marks_to_delete)
                num_matches = int(mask.sum())
                if num_matches > 0:
                    df_remaining = df[~mask].copy()
                    try:
                        # If no rows remain, write an empty dataframe (preserving columns)
                        if df_remaining.shape[0] == 0:
                            empty_df = df.iloc[0:0].copy()
                            empty_df.to_excel(excel_path, index=False, engine="openpyxl")
                        else:
                            df_remaining.to_excel(excel_path, index=False, engine="openpyxl")
                        deleted_from_excel = num_matches
                        log.info("delete_invoices: deleted %d marks from Excel %s: %s", num_matches, excel_path, marks_to_delete)
                    except Exception:
                        log.exception("delete_invoices: failed writing Excel after deletion %s", excel_path)
                else:
                    log.info("delete_invoices: no matching MARKs found in Excel %s for deletion: %s", excel_path, marks_to_delete)
            else:
                log.warning("delete_invoices: Excel file %s does not contain a 'MARK' column; skipping Excel deletion", excel_path)
        else:
            log.info("delete_invoices: Excel path %s does not exist; skipping Excel deletion.", excel_path)
    except Exception:
        log.exception("delete_invoices: Error while deleting from Excel")

    # delete matching entries from per-VAT epsilon cache ONLY
    deleted_from_epsilon = 0
    try:
        vat = active.get("vat") if active else None
        if vat:
            # try helper to get epsilon path, else guess
            try:
                epsilon_path = epsilon_file_path_for(vat)
            except Exception:
                epsilon_path = os.path.join(DATA_DIR, "epsilon", f"{vat}_epsilon_invoices.json")

            if os.path.exists(epsilon_path):
                try:
                    eps_cache = json_read(epsilon_path) or []
                except Exception:
                    try:
                        with open(epsilon_path, "r", encoding="utf-8") as f:
                            eps_cache = json.load(f) or []
                    except Exception:
                        eps_cache = []

                before_len = len(eps_cache)

                def item_mark_val(it):
                    for k in ("mark", "MARK", "invoice_id", "Αριθμός Μητρώου", "id"):
                        if isinstance(it, dict) and k in it and it.get(k) not in (None, ""):
                            return str(it.get(k)).strip()
                    return ""

                new_cache = [e for e in eps_cache if item_mark_val(e) not in marks_to_delete]
                after_len = len(new_cache)
                deleted_from_epsilon = before_len - after_len

                if deleted_from_epsilon > 0:
                    try:
                        # Prefer safe helper if available
                        if globals().get("_safe_save_epsilon_cache"):
                            _safe_save_epsilon_cache(vat, new_cache)
                        else:
                            try:
                                json_write(epsilon_path, new_cache)
                            except Exception:
                                tmp = epsilon_path + ".tmp"
                                with open(tmp, "w", encoding="utf-8") as f:
                                    json.dump(new_cache, f, ensure_ascii=False, indent=2)
                                os.replace(tmp, epsilon_path)
                        log.info("delete_invoices: Deleted %d marks from epsilon cache %s for VAT %s", deleted_from_epsilon, epsilon_path, vat)
                    except Exception:
                        log.exception("delete_invoices: failed to persist epsilon cache after deletion")
                else:
                    log.info("delete_invoices: No matching marks found in epsilon cache %s for deletion.", epsilon_path)
            else:
                log.info("delete_invoices: Epsilon cache does not exist at %s; skipping epsilon deletion.", epsilon_path)
        else:
            log.info("delete_invoices: No active VAT available; skipped epsilon deletion.")
    except Exception:
        log.exception("delete_invoices: Error while deleting from epsilon cache")
        # --- Fallback: if nothing was removed (or no active VAT), also scan all epsilon caches and remove these MARKs ---
    try:
        if deleted_from_epsilon == 0:
            eps_dir = os.path.join(DATA_DIR, "epsilon")
            if os.path.isdir(eps_dir):
                for fname in os.listdir(eps_dir):
                    if not fname.endswith("_epsilon_invoices.json"):
                        continue
                    eps_path = os.path.join(eps_dir, fname)
                    # read cache
                    try:
                        eps_cache = json_read(eps_path) or []
                    except Exception:
                        try:
                            with open(eps_path, "r", encoding="utf-8") as f:
                                eps_cache = json.load(f) or []
                        except Exception:
                            eps_cache = []
                    before_len = len(eps_cache)

                    def _mark_from_item(it):
                        for k in ("mark", "MARK", "invoice_id", "Αριθμός Μητρώου", "id"):
                            if isinstance(it, dict) and k in it and it.get(k) not in (None, ""):
                                return str(it.get(k)).strip()
                        return ""

                    new_cache = [e for e in eps_cache if _mark_from_item(e) not in marks_to_delete]
                    if len(new_cache) != before_len:
                        # write back
                        try:
                            if globals().get("_safe_save_epsilon_cache"):
                                vat_code = fname.split("_epsilon_invoices.json")[0]
                                _safe_save_epsilon_cache(vat_code, new_cache)
                            else:
                                try:
                                    json_write(eps_path, new_cache)
                                except Exception:
                                    tmp = eps_path + ".tmp"
                                    with open(tmp, "w", encoding="utf-8") as f:
                                        json.dump(new_cache, f, ensure_ascii=False, indent=2)
                                    os.replace(tmp, eps_path)
                        except Exception:
                            log.exception("delete_invoices: fallback write failed for %s", eps_path)
                        # update counter
                        deleted_from_epsilon += (before_len - len(new_cache))
    except Exception:
        log.exception("delete_invoices: fallback cross-VAT epsilon deletion failed")

    # Final summary
    total_requested = len(marks_to_delete)
    flash(f"Διαγράφηκαν {total_requested} επιλεγμένα mark(s). Αφαιρέθηκαν από Excel: {deleted_from_excel}, από Epsilon cache: {deleted_from_epsilon}", "success")
    log.info("delete_invoices: finished request. requested=%d excel=%d epsilon=%d", total_requested, deleted_from_excel, deleted_from_epsilon)

    return redirect(url_for("search"))










# ---------------- Health ----------------
@app.route("/health")
def health():
    return "OK"

# ---------------- Global error handler ----------------
@app.errorhandler(Exception)
def handle_unexpected_error(e):
    tb = traceback.format_exc()
    log.error("Unhandled exception: %s\n%s", str(e), tb)
    debug = os.getenv("FLASK_DEBUG", "0") == "1"
    if debug:
        return "<pre>{}</pre>".format(escape(tb)), 500
    return safe_render("error_generic.html", message="Συνέβη σφάλμα στον server. Δες logs."), 500

@app.route('/favicon.ico')
def favicon():
    return '', 204
=======
                before = len(df)
                df = df[~df["MARK"].astype(str).isin([str(m).strip() for m in marks_to_delete])]
                after = len(df)
                if after != before:
                    df.to_excel(EXCEL_FILE, index=False, engine="openpyxl")
        except Exception as e:
            print("Delete invoices error:", e)

    return redirect(url_for("list_invoices"))

@app.route("/download", methods=["GET"])
def download_excel():
    if not os.path.exists(EXCEL_FILE):
        return ("Το αρχείο .xlsx δεν υπάρχει.", 404)
    return send_file(
        EXCEL_FILE,
        as_attachment=True,
        download_name="invoices.xlsx",
        mimetype="application/vnd.openxmlformats-officedocument.spreadsheetml.sheet"
    )
>>>>>>> af995d6e

@app.route("/credentials", methods=["GET", "POST"])
def credentials_page():
    msg = None
    if request.method == "POST":
        name = request.form.get("name","").strip()
        user = request.form.get("user","").strip()
        key = request.form.get("key","").strip()
        env = request.form.get("env","sandbox").strip()
        vat = request.form.get("vat","").strip()
        if not name:
            msg = ("error","Name required")
        else:
            ok, err = add_credential({"name":name,"user":user,"key":key,"env":env,"vat":vat})
            msg = ("success","Saved") if ok else ("error", err or "Could not save")
    creds = load_credentials()
    # simple HTML listing (if you have template file use render_template instead)
    html = "<h1>Credentials</h1><p><a href='/'>Back</a></p><ul>"
    for c in creds:
        html += f"<li><strong>{c.get('name')}</strong> - VAT: {c.get('vat','')}</li>"
    html += "</ul>"
    return html

@app.route("/health")
def health():
    return "OK"

if __name__ == "__main__":
<<<<<<< HEAD
    port = int(os.getenv("PORT", "5000"))
    debug_flag = True
    app.run(host="0.0.0.0", port=port, debug=debug_flag, use_reloader=True)
=======
    port = int(os.environ.get("PORT", 5000))
    # debug False for Render; set True locally if you want debug
    app.run(host="0.0.0.0", port=port, debug=False)
>>>>>>> af995d6e
<|MERGE_RESOLUTION|>--- conflicted
+++ resolved
@@ -6,7 +6,6 @@
 import logging
 import base64
 import re
-<<<<<<< HEAD
 from urllib.parse import urlsplit, urlparse, urlunparse
 from logging.handlers import RotatingFileHandler
 import datetime
@@ -7442,519 +7441,6 @@
 
     if not has_credentials:
         raise ValueError("Το backup δεν περιέχει το αρχείο credentials.json.")
-=======
-import datetime
-import traceback
-from urllib.parse import urlparse
-from dotenv import load_dotenv
-from flask import (
-    Flask, request, render_template_string, url_for, send_file,
-    redirect, session, flash
-)
-import pandas as pd
-
-# --- Ensure project root / paths ---
-BASE_DIR = os.path.abspath(os.path.dirname(__file__))
-TEMPLATES_DIR = os.path.join(BASE_DIR, "templates")
-UPLOADS_DIR = os.path.join(BASE_DIR, "uploads")
-DATA_DIR = os.path.join(BASE_DIR, "data")
-os.makedirs(UPLOADS_DIR, exist_ok=True)
-os.makedirs(DATA_DIR, exist_ok=True)
-
-# --- Import helpers from utils (must exist) ---
-# utils should provide the functions used below
-try:
-    from utils import (
-        extract_marks_from_url, extract_mark, decode_qr_from_file,
-        extract_vat_categories, summarize_invoice, format_euro_str,
-        is_mark_transmitted as util_is_mark_transmitted,
-        fetch_by_mark, save_summary_to_excel as util_save_summary_to_excel,
-        extract_marks_from_text
-    )
-except Exception as e:
-    # Defensive fallback: if utils can't be imported, log and continue;
-    # routes will fail more gracefully with error messages.
-    print("WARNING: could not import utils:", e)
-    extract_marks_from_url = None
-    extract_mark = None
-    decode_qr_from_file = None
-    extract_vat_categories = None
-    summarize_invoice = None
-    format_euro_str = None
-    util_is_mark_transmitted = None
-    fetch_by_mark = None
-    util_save_summary_to_excel = None
-    extract_marks_from_text = None
-
-# Local EXCEL_FILE path (consistent usage across app)
-EXCEL_FILE = os.path.join(UPLOADS_DIR, "invoices.xlsx")
-CONFIG_FILE = os.path.join(UPLOADS_DIR, "config.json")
-CACHE_FILE = os.path.join(DATA_DIR, "invoices_cache.json")
-CREDENTIALS_FILE = os.path.join(DATA_DIR, "credentials.json")
-
-# load .env if present
-load_dotenv()
-
-# --- Flask app (single instance) ---
-app = Flask(__name__, template_folder=TEMPLATES_DIR)
-app.secret_key = os.getenv("FLASK_SECRET", "change-me")
-# expose datetime to templates (fixes 'datetime is undefined')
-app.jinja_env.globals['datetime'] = datetime
-
-# Upload config (for compatibility with older code)
-app.config["UPLOAD_FOLDER"] = UPLOADS_DIR
-
-# --- Config helpers ---
-def load_config_file():
-    cfg = {}
-    if os.path.exists(CONFIG_FILE):
-        try:
-            with open(CONFIG_FILE, "r", encoding="utf-8") as f:
-                cfg = json.load(f)
-        except Exception as e:
-            print("Could not read config file:", e)
-    # fallback to env vars if keys missing
-    cfg.setdefault("AADE_USER_ID", os.getenv("AADE_USER_ID", ""))
-    cfg.setdefault("AADE_SUBSCRIPTION_KEY", os.getenv("AADE_SUBSCRIPTION_KEY", ""))
-    cfg.setdefault("MYDATA_ENV", os.getenv("MYDATA_ENV", "sandbox"))
-    return cfg
-
-def save_config_file(cfg):
-    try:
-        with open(CONFIG_FILE, "w", encoding="utf-8") as f:
-            json.dump(cfg, f, ensure_ascii=False, indent=2)
-        return True
-    except Exception as e:
-        print("Could not write config file:", e)
-        return False
-
-# credentials store (list)
-def load_credentials():
-    if os.path.exists(CREDENTIALS_FILE):
-        try:
-            with open(CREDENTIALS_FILE, "r", encoding="utf-8") as f:
-                data = json.load(f)
-                return data if isinstance(data, list) else []
-        except Exception:
-            return []
-    return []
-
-def save_credentials(creds):
-    try:
-        with open(CREDENTIALS_FILE, "w", encoding="utf-8") as f:
-            json.dump(creds, f, ensure_ascii=False, indent=2)
-        return True
-    except Exception as e:
-        print("save_credentials error:", e)
-        return False
-
-def add_credential(entry):
-    creds = load_credentials()
-    # dedupe by name
-    for c in creds:
-        if c.get("name") == entry.get("name"):
-            return False, "Credential with that name exists"
-    creds.append(entry)
-    save_credentials(creds)
-    return True, None
-
-def update_credential(name, new_entry):
-    creds = load_credentials()
-    for i, c in enumerate(creds):
-        if c.get("name") == name:
-            creds[i] = new_entry
-            save_credentials(creds)
-            return True
-    return False
-
-def delete_credential(name):
-    creds = load_credentials()
-    new = [c for c in creds if c.get("name") != name]
-    save_credentials(new)
-    return True
-
-# --- Cache helpers (simple JSON file) ---
-def load_cache():
-    if not os.path.exists(CACHE_FILE):
-        return []
-    try:
-        with open(CACHE_FILE, "r", encoding="utf-8") as f:
-            data = json.load(f)
-            return data if isinstance(data, list) else []
-    except Exception:
-        return []
-
-def save_cache(docs):
-    try:
-        with open(CACHE_FILE, "w", encoding="utf-8") as f:
-            json.dump(docs, f, ensure_ascii=False, indent=2)
-        return True
-    except Exception as e:
-        print("save_cache error:", e)
-        return False
-
-def append_doc_to_cache(doc):
-    docs = load_cache()
-    # use canonical JSON string as signature
-    try:
-        sig = json.dumps(doc, sort_keys=True, ensure_ascii=False)
-    except Exception:
-        sig = str(doc)
-    for d in docs:
-        try:
-            if json.dumps(d, sort_keys=True, ensure_ascii=False) == sig:
-                return False
-        except Exception:
-            if str(d) == sig:
-                return False
-    docs.append(doc)
-    save_cache(docs)
-    return True
-
-def doc_contains_mark_exact(doc, mark):
-    if doc is None:
-        return False
-    if isinstance(doc, (str, int, float)):
-        return str(doc).strip() == str(mark).strip()
-    if isinstance(doc, dict):
-        for v in doc.values():
-            if doc_contains_mark_exact(v, mark):
-                return True
-    if isinstance(doc, list):
-        for v in doc:
-            if doc_contains_mark_exact(v, mark):
-                return True
-    return False
-
-def find_invoice_by_mark_exact(mark):
-    for doc in load_cache():
-        try:
-            if doc_contains_mark_exact(doc, mark):
-                return doc
-        except Exception:
-            continue
-    return None
-
-# --- Endpoint builders (based on config env) ---
-def endpoints_for_env(env):
-    env = (env or "sandbox").lower()
-    if env in ("sandbox", "dev", "demo"):
-        base = "https://mydataapidev.aade.gr/myDATA"
-    else:
-        base = "https://mydatapi.aade.gr/myDATA"
-    return {
-        "REQUESTDOCS": f"{base}/RequestDocs",
-        "TRANSMITTED": f"{base}/RequestTransmittedDocs"
-    }
-
-# --- HTML templates (we reuse the ones you provided via strings) ---
-# For brevity I will refer to your existing template-strings (NAV_HTML, VIEWER_HTML, etc.)
-# If your repo already has /templates/*.html you can switch to render_template instead.
-# For compatibility we will use render_template_string with your templates if templates folder missing.
-
-# attempt to load template files if available under templates/
-def load_template_file(name, default):
-    path = os.path.join(TEMPLATES_DIR, name)
-    if os.path.exists(path):
-        try:
-            with open(path, "r", encoding="utf-8") as f:
-                return f.read()
-        except Exception:
-            pass
-    return default
-
-# Load templates from files if present, else use your embedded strings.
-# (Assumes NAV_HTML, VIEWER_HTML, LIST_HTML, CONFIG_HTML, PLACEHOLDER_HTML defined in your repo)
-# To keep this file self-contained, try to import them from a 'templates_bundle' module if present.
-try:
-    # if you have a Python module that defines the template strings, you can import it
-    from templates_bundle import NAV_HTML, VIEWER_HTML, LIST_HTML, CONFIG_HTML, PLACEHOLDER_HTML
-except Exception:
-    # fallback to reading files or minimal placeholders
-    NAV_HTML = load_template_file("nav.html", """<!doctype html><html><body><h1>myDATA</h1><p><a href="{{ url_for('viewer') }}">Viewer</a></p></body></html>""")
-    VIEWER_HTML = load_template_file("viewer.html", """<!doctype html><html><body><h1>Viewer</h1>{% if message %}<pre>{{ message }}</pre>{% endif %}</body></html>""")
-    LIST_HTML = load_template_file("list.html", """<!doctype html><html><body><h1>List</h1>{{ table_html | safe }}</body></html>""")
-    CONFIG_HTML = load_template_file("config.html", """<!doctype html><html><body><h1>Config</h1></body></html>""")
-    PLACEHOLDER_HTML = load_template_file("placeholder.html", """<!doctype html><html><body><h1>{{ title }}</h1><p>{{ message }}</p></body></html>""")
-
-# But if your repo already included the long template strings you showed earlier in the conversation,
-# they will be used (the code above loads from /templates/* or templates_bundle if present).
-
-# ---------------- Routes ----------------
-
-@app.route("/")
-def home():
-    # show main menu (use NAV_HTML)
-    return render_template_string(NAV_HTML)
-
-@app.route("/config", methods=["GET", "POST"])
-def config():
-    # save config to CONFIG_FILE (uploads/config.json)
-    if request.method == "POST":
-        user = request.form.get("aade_user_id", "").strip()
-        key = request.form.get("aade_subscription_key", "").strip()
-        env = request.form.get("mydata_env", "sandbox").strip()
-        cfg = {"AADE_USER_ID": user, "AADE_SUBSCRIPTION_KEY": key, "MYDATA_ENV": env}
-        ok = save_config_file(cfg)
-        if not ok:
-            return "Error saving config", 500
-        return redirect(url_for("home"))
-    # GET -> show form with existing values
-    cfg = load_config_file()
-    return render_template_string(CONFIG_HTML, config=cfg)
-
-@app.route("/viewer", methods=["GET", "POST"])
-def viewer():
-    # load config first (if missing, redirect to config)
-    cfg = load_config_file()
-    AADE_USER = cfg.get("AADE_USER_ID", "")
-    AADE_KEY = cfg.get("AADE_SUBSCRIPTION_KEY", "")
-    ENV = cfg.get("MYDATA_ENV", "sandbox").lower()
-    endpoints = endpoints_for_env(ENV)
-    REQUESTDOCS_URL = endpoints["REQUESTDOCS"]
-    TRANSMITTED_URL = endpoints["TRANSMITTED"]
-
-    # if not configured, redirect user to config page
-    if not AADE_USER or not AADE_KEY:
-        return redirect(url_for("config"))
-
-    error = None
-    message = None
-    payload = None
-    raw = None
-    summary = None
-
-    if request.method == "POST":
-        input_text = request.form.get("mark", "").strip()
-        marks = []
-
-        # 1) file uploaded?
-        if "file" in request.files:
-            f = request.files["file"]
-            if f and f.filename:
-                try:
-                    data = f.read()
-                    if decode_qr_from_file:
-                        mark_from_file = decode_qr_from_file(data, f.filename)
-                    else:
-                        mark_from_file = None
-                    if mark_from_file:
-                        marks = [mark_from_file]
-                    else:
-                        # optional: try to extract marks from text file content
-                        try:
-                            text = data.decode("utf-8", errors="ignore")
-                            if extract_marks_from_text:
-                                marks = extract_marks_from_text(text)
-                        except Exception:
-                            pass
-                        if not marks:
-                            error = "Δεν βρέθηκε ΜΑΡΚ στο αρχείο."
-                except Exception as e:
-                    error = f"Upload processing error: {e}"
-
-        # 2) input text (url or mark)
-        if not marks and input_text:
-            try:
-                parsed = urlparse(input_text)
-                if parsed.scheme in ("http", "https") and parsed.netloc:
-                    # try to extract marks from URL / page
-                    if extract_marks_from_url:
-                        try:
-                            marks = extract_marks_from_url(input_text)
-                        except Exception as e:
-                            print("extract_marks_from_url error:", e)
-                            marks = []
-                    else:
-                        marks = []
-                    if not marks:
-                        # maybe the URL contains a GET param with mark
-                        q = parsed.query or ""
-                        from urllib.parse import parse_qs
-                        params = parse_qs(q)
-                        for k, vals in params.items():
-                            for v in vals:
-                                if re.fullmatch(r"\d{15}", v):
-                                    marks.append(v)
-                else:
-                    # plain mark(s) in text
-                    if extract_marks_from_text:
-                        marks = extract_marks_from_text(input_text)
-                    else:
-                        # fallback: any 15-digit sequences
-                        marks = re.findall(r"\d{15}", input_text)
-            except Exception as e:
-                print("input_text parsing error:", e)
-                marks = re.findall(r"\d{15}", input_text)
-
-        if not marks:
-            if not error:
-                error = "Δεν βρέθηκε ΜΑΡΚ. Δώσε έγκυρο 15ψήφιο MARK, URL ή ανέβασε αρχείο."
-        else:
-            successes = []
-            duplicates = []
-            api_errors = []
-            last_summary = None
-            last_payload = None
-            last_raw = None
-
-            # iterate found marks
-            for m in marks:
-                m = str(m).strip()
-                if not re.fullmatch(r"\d{15}", m):
-                    api_errors.append((m, "Μη έγκυρο MARK (πρέπει να είναι 15 ψηφία)"))
-                    continue
-
-                # check transmitted status using util_is_mark_transmitted if available
-                try:
-                    transmitted = False
-                    if util_is_mark_transmitted:
-                        # try both signature styles defensively
-                        try:
-                            transmitted = util_is_mark_transmitted(m, AADE_USER, AADE_KEY, TRANSMITTED_URL)
-                        except TypeError:
-                            try:
-                                transmitted = util_is_mark_transmitted(m, AADE_USER, AADE_KEY)
-                            except Exception:
-                                transmitted = False
-                    else:
-                        transmitted = False
-                except Exception as e:
-                    print("is_mark_transmitted internal error:", e)
-                    transmitted = False
-
-                if transmitted:
-                    api_errors.append((m, "Το παραστατικό φέρεται ως ήδη καταχωρημένο/χαρακτηρισμένο"))
-                    continue
-
-                # fetch by mark using fetch_by_mark from utils (signature: mark, user, key, requestdocs_url)
-                try:
-                    if not fetch_by_mark:
-                        api_errors.append((m, "fetch_by_mark helper όχι διαθέσιμο"))
-                        continue
-                    # fetch_by_mark should return (err, parsed, raw_xml, summary_dict) per your previous code
-                    try:
-                        err, parsed, raw_xml, summ = fetch_by_mark(m, AADE_USER, AADE_KEY, REQUESTDOCS_URL)
-                    except TypeError:
-                        # fallback signature older/newer
-                        result = fetch_by_mark(m, AADE_USER, AADE_KEY)
-                        # try to normalize result
-                        if isinstance(result, tuple) and len(result) >= 4:
-                            err, parsed, raw_xml, summ = result[0], result[1], result[2], result[3]
-                        else:
-                            err = "Unexpected fetch_by_mark result"
-                            parsed = None; raw_xml = None; summ = None
-
-                except Exception as e:
-                    tb = traceback.format_exc()
-                    print("fetch_by_mark exception:", tb)
-                    api_errors.append((m, f"Exception during fetch_by_mark: {e}"))
-                    continue
-
-                if err:
-                    api_errors.append((m, err))
-                    continue
-                if not parsed or not summ:
-                    api_errors.append((m, "Κενά δεδομένα μετά την ανάκτηση/παράσιξη"))
-                    continue
-
-                # extract vat categories (best-effort)
-                try:
-                    vat_cats = extract_vat_categories(parsed) if extract_vat_categories else {}
-                except Exception:
-                    vat_cats = {}
-
-                # attempt to save summary to excel / CSV using util_save_summary_to_excel
-                try:
-                    saved = False
-                    if util_save_summary_to_excel:
-                        try:
-                            # try both possible signatures: (summary, mark, vat_categories=...)
-                            saved = util_save_summary_to_excel(summ, m, vat_categories=vat_cats)
-                        except TypeError:
-                            # try (excel_file, summary_row) style
-                            try:
-                                saved = util_save_summary_to_excel(summ)
-                            except Exception:
-                                saved = False
-                    else:
-                        # fallback: append to EXCEL as csv if openpyxl unavailable
-                        # create a simple CSV append
-                        row = summ if isinstance(summ, dict) else {"MARK": m}
-                        csv_path = EXCEL_FILE
-                        header_needed = not os.path.exists(csv_path)
-                        cols = list(row.keys())
-                        import csv
-                        with open(csv_path, "a", newline="", encoding="utf-8") as cf:
-                            writer = csv.DictWriter(cf, fieldnames=cols)
-                            if header_needed:
-                                writer.writeheader()
-                            writer.writerow(row)
-                        saved = True
-                except Exception as e:
-                    print("save summary error:", e)
-                    saved = False
-
-                if saved:
-                    successes.append(m)
-                else:
-                    # if not saved because duplicate, record duplicate; otherwise record error
-                    # We attempt to detect duplicate by looking into EXCEL_FILE or cache
-                    already = False
-                    # check excel
-                    try:
-                        if os.path.exists(EXCEL_FILE):
-                            df = pd.read_excel(EXCEL_FILE, engine="openpyxl", dtype=str).fillna("")
-                            if "MARK" in df.columns and str(m) in df["MARK"].astype(str).tolist():
-                                already = True
-                    except Exception:
-                        pass
-                    # check cache too
-                    if not already:
-                        if find_invoice_by_mark_exact(m):
-                            already = True
-                    if already:
-                        duplicates.append(m)
-                    else:
-                        api_errors.append((m, "Αποτυχία αποθήκευσης (άγνωστη αιτία)"))
-
-                last_summary = summ
-                last_payload = json.dumps(parsed, ensure_ascii=False, indent=2)
-                last_raw = raw_xml
-
-            # prepare message
-            parts = []
-            if successes:
-                parts.append(f"Αποθηκεύτηκαν: {len(successes)} ({', '.join(successes)})")
-            if duplicates:
-                parts.append(f"Διπλοεγγραφές (παραλήφθηκαν): {len(duplicates)} ({', '.join(duplicates)})")
-            if api_errors:
-                parts.append(f"Σφάλματα/Μηνύματα: {len(api_errors)}")
-                # include first 12 errors for display
-                for m, e in api_errors[:12]:
-                    parts.append(f"- {m}: {e}")
-            message = "\n".join(parts) if parts else None
-
-            if last_summary:
-                summary = last_summary
-                payload = last_payload
-                raw = last_raw
-
-            if not successes and not duplicates and api_errors and not summary:
-                error = "Απέτυχαν όλες οι προσπάθειες. Δες λεπτομέρειες στο μήνυμα."
-
-    # render viewer template string (either from file or bundled string)
-    return render_template_string(
-        VIEWER_HTML,
-        error=error,
-        payload=payload,
-        raw=raw,
-        summary=summary,
-        env=ENV,
-        endpoint=REQUESTDOCS_URL,
-        message=message
-    )
->>>>>>> af995d6e
 
 
 @app.get("/api/data_backup/download")
@@ -8065,20 +7551,12 @@
             df = pd.read_excel(excel_path, engine="openpyxl", dtype=str).fillna("")
             df = df.astype(str)
 
-<<<<<<< HEAD
             # Κόψε εσωτερική ανάλυση ΦΠΑ
             drop_cols = [col for col in ["ΦΠΑ_ΑΝΑΛΥΣΗ", "Α/Α", "ΦΠΑ_ΚΑΤΗΓΟΡΙΑ"] if col in df.columns]
             if drop_cols:
                 df = df.drop(columns=drop_cols)
 
             # Πρώτη στήλη με checkbox
-=======
-            # Drop technical columns if present
-            if "ΦΠΑ_ΑΝΑΛΥΣΗ" in df.columns:
-                df = df.drop(columns=["ΦΠΑ_ΑΝΑΛΥΣΗ"])
-
-            # Add checkboxes column using MARK if available
->>>>>>> af995d6e
             if "MARK" in df.columns:
                 checkboxes = df["MARK"].apply(
                     lambda v: f'<input type="checkbox" name="delete_mark" value="{str(v)}">'
@@ -8088,7 +7566,6 @@
             # HTML πίνακας
             table_html = df.to_html(classes="summary-table", index=False, escape=False)
 
-<<<<<<< HEAD
             # Header checkbox
             table_html = table_html.replace(
                 "<th>✓</th>",
@@ -8113,21 +7590,6 @@
                     or "ΠΟΣΟ" in text
                 ):
                     num_indices.append(i + 1)
-=======
-            # Replace header for checkbox
-            table_html = table_html.replace("<th>✓</th>", '<th><input type="checkbox" id="selectAll" title="Επιλογή όλων"></th>')
-
-            # wrap cells
-            table_html = table_html.replace("<td>", '<td><div class="cell-wrap">').replace("</td>", "</div></td>")
-
-            # numeric alignment heuristics
-            headers = re.findall(r'<th[^>]*>(.*?)</th>', table_html, flags=re.S)
-            num_indices = []
-            for i, h in enumerate(headers):
-                text = re.sub(r'<.*?>', '', h).strip()
-                if text in ("Καθαρή Αξία", "ΦΠΑ", "Σύνολο", "Total", "Net", "VAT") or "ΦΠΑ" in text or "ΠΟΣΟ" in text:
-                    num_indices.append(i+1)
->>>>>>> af995d6e
             css_rules = []
             for idx in num_indices:
                 css_rules.append(
@@ -8268,7 +7730,6 @@
 # ---------------- Delete invoices ----------------
 @app.route("/delete", methods=["POST"])
 def delete_invoices():
-<<<<<<< HEAD
     """
     Delete selected MARKs:
       - removes rows from active customer's Excel file (if MARK column exists)
@@ -8301,9 +7762,6 @@
 
     log.info("delete_invoices: marks_to_delete resolved = %s", marks_to_delete)
 
-=======
-    marks_to_delete = request.form.getlist("delete_mark")
->>>>>>> af995d6e
     if not marks_to_delete:
         flash("Δεν επιλέχθηκε κανένα MARK για διαγραφή.", "error")
         return redirect(url_for("search"))
@@ -8326,7 +7784,6 @@
             df.columns = cols
 
             if "MARK" in df.columns:
-<<<<<<< HEAD
                 marks_series = df["MARK"].astype(str).str.strip()
                 mask = marks_series.isin(marks_to_delete)
                 num_matches = int(mask.sum())
@@ -8491,28 +7948,6 @@
 @app.route('/favicon.ico')
 def favicon():
     return '', 204
-=======
-                before = len(df)
-                df = df[~df["MARK"].astype(str).isin([str(m).strip() for m in marks_to_delete])]
-                after = len(df)
-                if after != before:
-                    df.to_excel(EXCEL_FILE, index=False, engine="openpyxl")
-        except Exception as e:
-            print("Delete invoices error:", e)
-
-    return redirect(url_for("list_invoices"))
-
-@app.route("/download", methods=["GET"])
-def download_excel():
-    if not os.path.exists(EXCEL_FILE):
-        return ("Το αρχείο .xlsx δεν υπάρχει.", 404)
-    return send_file(
-        EXCEL_FILE,
-        as_attachment=True,
-        download_name="invoices.xlsx",
-        mimetype="application/vnd.openxmlformats-officedocument.spreadsheetml.sheet"
-    )
->>>>>>> af995d6e
 
 @app.route("/credentials", methods=["GET", "POST"])
 def credentials_page():
@@ -8541,12 +7976,6 @@
     return "OK"
 
 if __name__ == "__main__":
-<<<<<<< HEAD
     port = int(os.getenv("PORT", "5000"))
     debug_flag = True
-    app.run(host="0.0.0.0", port=port, debug=debug_flag, use_reloader=True)
-=======
-    port = int(os.environ.get("PORT", 5000))
-    # debug False for Render; set True locally if you want debug
-    app.run(host="0.0.0.0", port=port, debug=False)
->>>>>>> af995d6e
+    app.run(host="0.0.0.0", port=port, debug=debug_flag, use_reloader=True)