{% extends "base.html" %}
{% block title %}Αναζήτηση MARK{% endblock %}

{% block content %}

<div class="bg-white rounded shadow p-6">
    <h2 class="text-lg font-semibold mb-2">Αναζήτηση MARK</h2>

    {% if error %}
    <div class="mb-3 p-2 rounded bg-red-50 text-red-800">{{ error }}</div>
    {% endif %}

    <form method="post" class="flex gap-2 items-center" id="markSearchForm">
        <!-- Auto-submit segmented toggle (scoped to client) -->
        <div class="flex items-center gap-2 ml-4" id="autoSubmitGroup">
            <span class="text-sm">Auto‑submit</span>
            <div class="inline-flex rounded-md overflow-hidden border border-gray-300">
                <button type="button" id="autoSubmitBtnOff" class="px-2 py-1 text-sm focus:outline-none">Off</button>
                <button type="button" id="autoSubmitBtnOn" class="px-2 py-1 text-sm focus:outline-none">On</button>
            </div>
        </div>

        <input name="mark" id="markInput" type="text" placeholder="15ψήφιο MARK" class="p-2 border rounded w-2/4" value="{{ mark }}">
        <button type="submit" class="bg-sky-600 text-white px-3 py-2 rounded">Αναζήτηση</button>
        <div class="flex items-center gap-2 ml-4">
            <label for="useReceiptsSwitch" class="text-sm">
                Τιμολόγια<label>
                    <input type="checkbox" id="useReceiptsSwitch" role="switch" aria-checked="false" class="toggle-switch">
                    <label for="useReceiptsSwitch" class="text-sm">Αποδείξεις</label>
        </div>

        <!-- Toggle επαναληψιμης εισαγωγής + edit button -->
        <div class="flex items-center gap-2 ml-4">
            <div id="activeRepeatProfileHint" class="text-xs text-gray-500 mb-1" style="display:none"></div>

            <label for="repeatEntrySwitch" class="text-sm">Επαναληψιμη εισαγωγή</label>
            <input type="checkbox" id="repeatEntrySwitch" class="toggle-switch">
            <button type="button" id="editRepeatMappingBtn" class="ml-2 px-2 py-1 border rounded text-sm hidden">Επεξεργασία</button>
        </div>

        <!-- Toggle switch for receipts scrape -->

    </form>
</div>

{# ΣΗΜΕΙΩΣΗ: το στατικό confirmation modal που υπήρχε εδώ αφαιρέθηκε όπως ζήτησες. Χρησιμοποιείται πλέον το summaryModal για όλες τις περιπτώσεις. #}

{# --- Yellow box αν υπάρχει MARK ήδη στο Excel --- #}
{% if allow_edit_existing and not request.args.get('force_edit') %}
<div class="mt-4 p-4 bg-yellow-50 rounded border border-yellow-300 text-yellow-800" id="existingBanner">
    Το MARK <strong>{{ mark }}</strong> υπάρχει ήδη στο Excel. Θέλεις να τροποποιήσεις τον χαρακτηρισμό;
    <div class="mt-2 flex gap-2">
        <button id="forceEditBtn" type="button" class="bg-yellow-600 text-white px-3 py-2 rounded hover:bg-yellow-700">
            Επιβεβαίωση
        </button>
        <button id="dismissBannerBtn" type="button" onclick="this.parentElement.parentElement.style.display='none'"
                class="px-3 py-2 border rounded hover:bg-gray-50">
            Άκυρο
        </button>
    </div>
</div>
{% endif %}




{% if modal_summary and (request.args.get('force_edit') == '1' or not allow_edit_existing) %}
<!-- SUMMARY MODAL -->
<div id="summaryModal" class="fixed inset-0 flex items-center justify-center bg-black/40 z-50 overflow-auto p-4" style="display:none;">
    <div class="bg-white rounded-lg shadow-lg w-full max-w-6xl p-6">

        <!-- HEADER -->
        <div class="flex justify-between items-center mb-4">
            <h3 class="text-lg font-semibold">
                Περίληψη Παραστατικού - <span id="summaryModalMark">MARK</span>
            </h3>
            <button id="modalCloseX" class="text-gray-500 text-xl font-bold">✕</button>
        </div>

        <!-- SUMMARY INFO -->
        <div class="grid grid-cols-1 md:grid-cols-2 gap-3 mb-4">
            <div><strong>Α/Α Παραστατικού</strong><div id="summary_AA"></div></div>
            <div><strong>ΑΦΜ</strong><div id="summary_AFM"></div></div>
            <div><strong>Επωνυμία</strong><div id="summary_Name"></div></div>
            <div><strong>Ημερομηνία</strong><div id="summary_issueDate"></div></div>
            <div><strong>Τύπος Παραστατικού</strong><div id="summary_type_name"></div></div>
            <div><strong>Καθαρή Αξία</strong><div id="summary_totalNetValue"></div></div>
            <div><strong>ΦΠΑ</strong><div id="summary_totalVatAmount"></div></div>
            <div><strong>Σύνολο</strong><div id="summary_totalValue"></div></div>
        </div>

        <!-- LINES -->
        <h4 class="font-medium mt-4 mb-2">Γραμμές Παραστατικού (για χαρακτηρισμό)</h4>
        <div id="summaryLinesContainer" class="overflow-auto max-h-96 border rounded p-2"></div>



        <!-- FOOTER -->
        <div class="mt-4 flex justify-between items-center">
            <div class="text-sm text-gray-600">
                Σημείωση: οι κατηγορίες προέρχονται από τα settings του πελάτη. Μπορείτε να ορίσετε/επεξεργαστείτε αυτές τις επιλογές στη σελίδα Credentials.
            </div>

            <div class="flex justify-end gap-2">
                <form method="POST" action="{{ url_for('save_summary') }}" id="saveSummaryForm">
                    <input type="hidden" name="summary_json" id="summaryJsonInput" value='{{ modal_summary | tojson | safe if modal_summary else "{}" }}'>
                    <button type="submit" class="bg-sky-600 text-white px-3 py-2 rounded">Αποθήκευση στο Cache</button>
                    <input type="hidden" id="scrapeUrlField" name="scrape_url" value="">
                    <input type="hidden" id="scrapeCategoryField" name="scrape_category" value="">
                    <input type="hidden" id="scrapeForceField" name="scrape_force" value="false">
                </form>
                <button id="modalCloseBtn" class="px-3 py-2 border rounded">Κλείσιμο</button>
            </div>
        </div>

    </div>
</div>
{% endif %}


{# --- Repeat mapping modal (dynamic, populated by JS) --- #}
<!-- REPEAT MAPPING MODAL (CLEAN) -->
<div id="repeatMappingModal" class="fixed inset-0 flex items-center justify-center bg-black/40 z-50 p-4" style="display:none;">
  <div class="bg-white rounded-lg shadow-lg w-full max-w-2xl p-6">
    <div class="flex justify-between items-center mb-3">
      <h3 class="text-lg font-semibold">Επαναληπτική αντιστοίχιση κατηγοριών</h3>
      <button id="repeatModalCloseX" class="text-gray-500 text-xl font-bold">✕</button>
    </div>

    <div class="space-y-3">
      <div class="text-sm text-gray-600">
        Επίλεξε για κάθε ΦΠΑ-κατηγορία ποια κατηγορία εξόδου θέλεις να χρησιμοποιείται επαναληπτικά. Μπορείς επίσης να ορίσεις <em>προεπιλογή</em>.
      </div>

      <!-- Επιλογή Προφίλ -->
      <div class="flex items-center gap-2">
        <label class="text-sm font-medium">Προφίλ</label>
        <select id="charProfileSelect" class="border rounded px-2 py-1"></select>
        <!-- redirect, όχι νέο tab -->
        <a href="{{ url_for('profiles_page', vat=vat) }}" class="px-2 py-1 border rounded">+</a>
      </div>

      <!-- Hint λαθών -->
      <div id="charMissingHint" class="text-sm text-red-600" style="display:none"></div>

      <!-- Εδώ αποδίδονται ΜΟΝΟ τα 5 dropdowns με JS -->
      <div id="repeatMappingList" class="space-y-2"></div>
    </div>

    <div class="mt-4 flex justify-end gap-2">
      <button id="repeatModalCancel" class="px-3 py-2 border rounded">Άκυρο</button>
      <button id="repeatModalSave" class="bg-sky-600 text-white px-3 py-2 rounded">Αποθήκευση</button>
    </div>
  </div>
</div>


{% if modal_warning %}
<div id="afmWarningModal" class="fixed inset-0 flex items-center justify-center bg-black/40 z-50 overflow-auto p-4" style="display:none;">
    <div class="bg-white rounded-lg shadow-lg w-full max-w-md p-6">
        <div class="flex justify-between items-center mb-4">
            <h3 class="text-lg font-semibold text-red-600">Προειδοποίηση</h3>
        </div>
        <div id="afmWarningBody" class="mb-4 text-gray-700">
            {{ modal_warning }}
        </div>
        <div class="flex justify-end gap-2">
            <button id="afmModalConfirm" class="bg-red-600 text-white px-3 py-2 rounded hover:bg-red-700">Κατάλαβα</button>
        </div>
    </div>
</div>
{% endif %}

{# Flash container (JS will inject messages here) #}
<div id="clientFlashContainer" class="fixed top-4 right-4 z-60"></div>

{% include 'list_inner.html' %}


{% endblock %}

{% block scripts %}

<script src="/static/loop_hard_guard.js"></script>
<script src="{{ url_for('static', filename='repeat_flow_guard.js') }}"></script>


<script>
function isReceiptsOn(){
  const r = document.getElementById('useReceiptsSwitch');
  return !!(r && r.checked);
}

function setActiveProfileHint(name){
  const el = document.getElementById('activeRepeatProfileHint');
  const sw = document.getElementById('repeatEntrySwitch');
  if(!el || !sw) return;

  // Δείξε μόνο όταν: επαναληψιμη ON ΚΑΙ ΔΕΝ είμαστε σε Αποδείξεις
  if (sw.checked && !isReceiptsOn()) {
    el.style.display = '';
    el.textContent = "Ενεργό προφίλ επαναληψιμης: " + (name || "Γενικό");
  } else {
    el.style.display = 'none';
    el.textContent = "";
  }
}


</script>
<script>
// Δέχεται είτε ποσοστά είτε kat_fpa_* και επιστρέφει ΠΑΝΤΑ ποσοστά σύμφωνα με: Α→0, Β→6, Γ→13, Δ→17, Ε→24
// ΚΑΝΟΝΑΣ: Α→0%, Β→6%, Γ→13%, Δ→17%, Ε→24%
function normalizeMapping(m){
  const pct = {"0%":"", "6%":"", "13%":"", "17%":"", "24%":""};
  if (!m) return pct;
  if ('kat_fpa_a' in m || 'kat_fpa_b' in m || 'kat_fpa_g' in m || 'kat_fpa_d' in m || 'kat_fpa_e' in m){
    pct["0%"]  = m.kat_fpa_a || "";
    pct["6%"]  = m.kat_fpa_b || "";
    pct["13%"] = m.kat_fpa_g || "";
    pct["17%"] = m.kat_fpa_d || "";
    pct["24%"] = m.kat_fpa_e || "";
    return pct;
  }
  for (const k in pct){ if (Object.prototype.hasOwnProperty.call(m,k)) pct[k] = m[k] || ""; }
  return pct;
}
function percentToKat(p){
  p = p || {};
  return {
    kat_fpa_a: p["0%"]  || "",
    kat_fpa_b: p["6%"]  || "",
    kat_fpa_g: p["13%"] || "",
    kat_fpa_d: p["17%"] || "",
    kat_fpa_e: p["24%"] || "",
  };
}
function katToPercent(k){
  k = k || {};
  return {
    "0%":  k.kat_fpa_a || "",
    "6%":  k.kat_fpa_b || "",
    "13%": k.kat_fpa_g || "",
    "17%": k.kat_fpa_d || "",
    "24%": k.kat_fpa_e || "",
  };
}

</script>

<script>
(() => {
  const VAT = "{{ vat or '' }}";
  const VAT_KEYS = ["0%","6%","13%","17%","24%"];

  // ενεργές κατηγορίες πελάτη (χωρίς «αποδειξακια»)
  let CUSTOMER_CATEGORIES = (function(){
    try {
      const arr = {{ (customer_categories or []) | tojson | safe }};
      return Array.isArray(arr) ? arr.filter(x => x !== 'αποδειξακια') : [];
    } catch(e){ return []; }
  })();
<<<<<<< HEAD
  window.CUSTOMER_CATEGORIES = CUSTOMER_CATEGORIES.slice();
=======
>>>>>>> 6737563f
  const CATEGORY_LABELS = (function(){
    try {
      return {{ (customer_category_labels or {}) | tojson | safe }} || {};
    } catch(e){ return {}; }
  })();
<<<<<<< HEAD
  let CATEGORY_VAT_CONSTRAINTS = (function(){
    try {
      return {{ (category_vat_constraints or {}) | tojson | safe }} || {};
    } catch(e){ return {}; }
  })();
=======
>>>>>>> 6737563f
  const labelForCategory = (val) => {
    if(!val) return '';
    const key = String(val);
    if(Object.prototype.hasOwnProperty.call(CATEGORY_LABELS, key)){
      return CATEGORY_LABELS[key];
    }
    return key;
  };
  window.CATEGORY_LABELS = CATEGORY_LABELS;
  window.labelForCategory = labelForCategory;
<<<<<<< HEAD
  window.CATEGORY_VAT_CONSTRAINTS = CATEGORY_VAT_CONSTRAINTS;

  const deriveVatKey = (raw) => {
    if(raw === undefined || raw === null) return '';
    const str = String(raw).trim();
    const match = str.match(/(\d+)\s*%/);
    if(match){
      const num = match[1];
      if(VAT_KEYS.includes(`${num}%`)){
        return `${num}%`;
      }
    }
    const lower = str.toLowerCase();
    if(/κατ[\s_]*α/.test(lower) || /fpa[\s_]*a/.test(lower)) return '24%';
    if(/κατ[\s_]*b/.test(lower) || /fpa[\s_]*b/.test(lower)) return '6%';
    if(/κατ[\s_]*γ/.test(lower) || /kat[\s_]*g/.test(lower)) return '13%';
    if(/κατ[\s_]*δ/.test(lower) || /kat[\s_]*d/.test(lower)) return '17%';
    if(/κατ[\s_]*ε/.test(lower) || /kat[\s_]*e/.test(lower)) return '24%';
    if(lower.includes('24')) return '24%';
    if(lower.includes('17')) return '17%';
    if(lower.includes('13')) return '13%';
    if(lower.includes('6')) return '6%';
    if(lower.includes('0') || lower.includes('ανευ') || lower.includes('χωρίς') || lower.includes('μηδ')) return '0%';
    return '';
  };

  const allowedCategoryForVat = (cat, vatKey) => {
    if(!cat) return true;
    const arr = CATEGORY_VAT_CONSTRAINTS && CATEGORY_VAT_CONSTRAINTS[String(cat)];
    if(!arr || !arr.length) return true;
    return arr.includes(vatKey);
  };

  const categoriesForVat = (vatKey, baseList) => {
    const list = Array.isArray(baseList) ? baseList : CUSTOMER_CATEGORIES;
    if(!vatKey) return list.slice();
    return (list || []).filter(cat => allowedCategoryForVat(cat, vatKey));
  };

  window.deriveVatKeyForUI = deriveVatKey;
  window.allowedCategoryForVat = allowedCategoryForVat;
  window.categoriesForVatForUI = (vatKey) => categoriesForVat(vatKey, CUSTOMER_CATEGORIES);
=======
>>>>>>> 6737563f

  
  async function fetchDefaultMapping() {
    try {
      const r = await fetch('/api/repeat_entry/get?vat=' + encodeURIComponent(VAT), {credentials:'same-origin'});
      if (!r.ok) return {};
      const j = await r.json();
      return normalizeMapping((j && j.repeat_entry && j.repeat_entry.mapping) || {});
    } catch { return {}; }
  }

  async function fetchProfilesAndTags() {
    try {
      const r = await fetch('/api/char_profiles?vat=' + encodeURIComponent(VAT), {credentials:'same-origin'});
      const j = await r.json();
      if (Array.isArray(j.expense_tags) && j.expense_tags.length) {
        CUSTOMER_CATEGORIES = j.expense_tags.filter(x => x !== 'αποδειξακια');
        window.CUSTOMER_CATEGORIES = CUSTOMER_CATEGORIES.slice();
      }
      if (j && j.category_labels) {
        Object.assign(CATEGORY_LABELS, j.category_labels);
        if (window.CATEGORY_LABELS) {
          Object.assign(window.CATEGORY_LABELS, j.category_labels);
        }
      }
      if (j && j.vat_constraints) {
        CATEGORY_VAT_CONSTRAINTS = j.vat_constraints || {};
        window.CATEGORY_VAT_CONSTRAINTS = CATEGORY_VAT_CONSTRAINTS;
      }
      if (j && j.category_labels) {
        Object.assign(CATEGORY_LABELS, j.category_labels);
        if (window.CATEGORY_LABELS) {
          Object.assign(window.CATEGORY_LABELS, j.category_labels);
        }
      }
      // κανονικοποίηση mapping κάθε προφίλ σε ποσοστά
      const profiles = Array.isArray(j.profiles) ? j.profiles.map(p => ({
        ...p, mapping: normalizeMapping(p.mapping || {})
      })) : [];
      return profiles;
    } catch { return []; }
  }

  // ---- DOM refs
  const modal      = document.getElementById('repeatMappingModal');
  const listBox    = document.getElementById('repeatMappingList');
  const selProfile = document.getElementById('charProfileSelect');
  const hint       = document.getElementById('charMissingHint');
  const btnSave    = document.getElementById('repeatModalSave');
  const btnCancel  = document.getElementById('repeatModalCancel');
  const btnX       = document.getElementById('repeatModalCloseX');
  const btnEdit    = document.getElementById('editRepeatMappingBtn');

  const show = () => modal.style.display = 'flex';
  const hide = () => modal.style.display = 'none';
  const setHint = (t) => { hint.textContent = t || ''; hint.style.display = t ? '' : 'none'; };

  // φτιάχνει μία γραμμή (label + select)
  function makeRow(pct, selected) {
    const wrap = document.createElement('div');
    wrap.className = 'flex items-center gap-3';
    const label = document.createElement('div');
    label.className = 'w-20 text-sm font-medium';
    label.textContent = pct;

    const sel = document.createElement('select');
    sel.className = 'p-1 border rounded flex-1';
    sel.dataset.vat = pct;

    const o0 = document.createElement('option'); o0.value = ''; o0.textContent = '— επίλεξε —'; sel.appendChild(o0);
    CUSTOMER_CATEGORIES.forEach(t => {
      const o = document.createElement('option'); o.value = t; o.textContent = labelForCategory(t);
      if (t === selected) o.selected = true;
      sel.appendChild(o);
    });

    wrap.appendChild(label);
    wrap.appendChild(sel);
    return wrap;
  }

  function renderMapping(mapping = {}) {
    const m = normalizeMapping(mapping);
    listBox.innerHTML = '';                            // ← καθαρίζει ΠΑΝΤΑ (no duplicates)
    VAT_KEYS.forEach(k => listBox.appendChild(makeRow(k, m[k] || '')));
  }

  function readMappingFromUI() {
    const out = {};
    const missing = [];
    listBox.querySelectorAll('select[data-vat]').forEach(sel => {
      const k = sel.dataset.vat;
      const v = (sel.value || '').trim();
      if (!v) missing.push(k);
      out[k] = v;
    });
    return { out, missing };
  }

  // Global override ώστε άλλο code-path να ανοίγει το modal με έτοιμο mapping
  window._repeatMappingOverride = null;

  async function fillProfileSelect(profiles, defaultMapping) {
    selProfile.innerHTML = '';
    const o0 = document.createElement('option');
    o0.value = '';
    o0.textContent = 'Γενικό';
    o0.dataset.mapping = JSON.stringify(normalizeMapping(defaultMapping || {}));
    selProfile.appendChild(o0);

    profiles.forEach(p => {
      const o = document.createElement('option');
      o.value = p.id || p.name || '';
      o.textContent = p.name || '(χωρίς όνομα)';
      o.dataset.mapping = JSON.stringify(normalizeMapping(p.mapping || {}));
      selProfile.appendChild(o);
    });
  }

  selProfile.addEventListener('change', () => {
    const opt = selProfile.selectedOptions[0];
    const mapping = (opt && opt.dataset.mapping) ? JSON.parse(opt.dataset.mapping) : {};
    renderMapping(mapping);     // ← προ-συμπλήρωση ανά προφίλ ή «καμία»
    setHint('');
  });

  btnSave.addEventListener('click', async () => {
  const { out, missing } = readMappingFromUI();
  if (missing.length) { setHint('Συμπλήρωσε κατηγορία για: ' + missing.join(', ')); return; }
  setHint('');

  const profileName = selProfile?.value || "";   // "" = Γενικό

  try {
    const r = await fetch('/api/repeat_entry/save', {
      method: 'POST',
      headers: {'Content-Type':'application/json'},
      credentials: 'same-origin',
      body: JSON.stringify({
        vat: "{{ vat or '' }}",
        enabled: true,
        mapping: out,                  // 0/6/13/17/24
        profile_name: profileName      // <-- ΣΗΜΑΝΤΙΚΟ
      })
    });
    const j = await r.json();
    if (!j.ok) { setHint(j.error || 'Αποτυχία αποθήκευσης'); return; }

    // Κλείσε modal
    document.getElementById('repeatMappingModal').style.display = 'none';

    // Flash επιτυχίας
    showFlash('Ενημερώθηκε η ρύθμιση επαναληπτικής εισαγωγής.', 'success', 3000);

    // Ενημέρωσε την ένδειξη πάνω από το toggle
    setActiveProfileHint(profileName);

    // Βάλε checked το switch & δείξε το κουμπί "Επεξεργασία"
    document.getElementById('repeatEntrySwitch')?.setAttribute('checked', 'checked');
    document.getElementById('editRepeatMappingBtn')?.classList.remove('hidden');
  } catch {
    setHint('Δικτυακό σφάλμα.');
  }
});


  [btnCancel, btnX].forEach(b => b && b.addEventListener('click', hide));
  async function fetchRepeatState(vat){
  // δεν πειράζουμε το δικό σου /api/repeat_entry/get
  // αν υπάρχει το νέο status endpoint, το προτιμάμε για να πάρουμε και profile_name
  try{
    const r = await fetch('/api/repeat_entry/status2' + (vat?('?vat='+encodeURIComponent(vat)):''),
                          {credentials:'same-origin'});
    if(r.ok){
      const j = await r.json();
      const repeat = j.repeat_entry || {};
      return {
        defaultMap: (repeat.mapping || {}),
        savedName: (repeat.profile_name || "")
      };
    }
  }catch(_){}
  // fallback: παλιό endpoint που ίσως δεν επιστρέφει profile_name
  try{
    const r = await fetch('/api/repeat_entry/get' + (vat?('?vat='+encodeURIComponent(vat)):''),
                          {credentials:'same-origin'});
    const j = await r.json();
    const repeat = j.repeat_entry || {};
    return {
      defaultMap: (repeat.mapping || {}),
      savedName: (repeat.profile_name || "")
    };
  }catch(_){}
  return { defaultMap:{}, savedName:"" };
}
  // Άνοιγμα modal: ΠΑΝΤΑ καθαρό render, χωρίς διπλο-append
  async function openModal(){
  const VAT = "{{ vat or '' }}";
  const hint = document.getElementById('charMissingHint');
  if(hint){ hint.style.display='none'; hint.textContent=''; }

  // 1) φέρνουμε προφίλ + tags + repeat state (mapping + ενεργό όνομα προφίλ)
  const [profiles, defaultFromGet, state] = await Promise.all([
    (async () => {
      try {
        const r = await fetch('/api/char_profiles?vat=' + encodeURIComponent(VAT), {credentials:'same-origin'});
        const j = await r.json();
        // αν επέστρεψε expense_tags, ανανέωσε τα διαθέσιμα (χωρίς "αποδειξακια")
        if (Array.isArray(j.expense_tags)) {
          window.CUSTOMER_CATEGORIES = j.expense_tags.filter(x => x !== 'αποδειξακια');
        }
        if (j && j.category_labels) {
          window.CATEGORY_LABELS = window.CATEGORY_LABELS || {};
          Object.assign(window.CATEGORY_LABELS, j.category_labels);
        }
        return (j.profiles || []).map(p => ({...p, mapping: normalizeMapping(p.mapping || p.map || {})}));
      } catch { return []; }
    })(),
    (async () => {
      try {
        const r = await fetch('/api/repeat_entry/get?vat=' + encodeURIComponent(VAT), {credentials:'same-origin'});
        const j = await r.json();
        return (j && j.repeat_entry && j.repeat_entry.mapping) || {};
      } catch { return {}; }
    })(),
    fetchRepeatState(VAT) // <-- φέρνει defaultMap + savedName
  ]);

  const defaultMap = Object.keys(state.defaultMap || {}).length ? state.defaultMap : defaultFromGet;
  const savedName  = state.savedName || "";

  // 2) γέμισε το dropdown των προφίλ (πρώτο = "Γενικό")
  const sel = document.getElementById('charProfileSelect');
  if(sel){
    sel.innerHTML = "";
    const o0 = document.createElement('option');
    o0.value = "";
    o0.textContent = "Γενικό";
    o0.dataset.mapping = JSON.stringify(normalizeMapping(defaultMap || {}));
    sel.appendChild(o0);

    profiles.forEach(p=>{
      const o = document.createElement('option');
      o.value = p.name || p.id || "";
      o.textContent = p.name || "(χωρίς όνομα)";
      o.dataset.id = p.id || "";
      o.dataset.mapping = JSON.stringify(normalizeMapping(p.mapping || p.map || {}));
      sel.appendChild(o);
    });

    // 3) αν έχει αποθηκευτεί ενεργό προφίλ, επίλεξέ το και προ-συμπλήρωσε
    if (savedName && Array.from(sel.options).some(o => o.value === savedName)){
      sel.value = savedName;
      try{
        const m = JSON.parse(sel.selectedOptions[0].dataset.mapping || "{}");
        renderMapping(m);
        setActiveProfileHint(savedName);

      }catch{
        renderMapping(defaultMap);
      }
    } else {
      sel.value = "";
      renderMapping(defaultMap); // "Γενικό"
      setActiveProfileHint("");

    }

    sel.onchange = () => {
      const opt = sel.selectedOptions[0];
      const m = (opt && opt.dataset.mapping) ? JSON.parse(opt.dataset.mapping) : defaultMap;
      renderMapping(m);
      setActiveProfileHint(sel.value || "");

      hint && (hint.style.display='none', hint.textContent='');
    };
  } else {
    // αν για κάποιο λόγο δεν υπάρχει το select, τουλάχιστον δείξε τα dropdowns
    renderMapping(defaultMap);
  }

  document.getElementById('repeatMappingModal').style.display = 'flex';
}
  
  document.getElementById('editRepeatMappingBtn')?.addEventListener('click', openModal);
  

  // Εξαγωγή για χρήση από αλλού
  window.openRepeatModal = openModal;
  // auto-open του modal όταν έρχομαι από profiles με ?open_repeat=1
try {
  const p = new URLSearchParams(location.search);
  if (p.get('open_repeat') === '1') {
    setTimeout(() => { window.openRepeatModal && window.openRepeatModal(); }, 0);
  }
} catch {}

})();
</script>

<script>
(function(){
  const VAT = "{{ vat or '' }}";

  // Διαβάζουμε το mapping που βλέπει ο χρήστης στο modal (0/6/13/17/24)
  function readPercentMappingFromUI(){
    // Αν υπάρχει ήδη helper στη σελίδα σου, χρησιμοποίησέ τον
    if (typeof window.readMappingFromUI === 'function') {
      try {
        const r = window.readMappingFromUI(); // συνήθως { out: { "0%": "...", ... } }
        return (r && (r.out || r.mapping)) || r || {};
      } catch(e) {}
    }
    // Fallback: δοκίμασε data-vat ή γνωστά ids
    const pick = (sel) => (document.querySelector(sel)?.value || "");
    return {
      "0%":  pick('[data-vat="0%"]')  || pick('#repeat_vat_0')  || pick('#vat_0'),
      "6%":  pick('[data-vat="6%"]')  || pick('#repeat_vat_6')  || pick('#vat_6'),
      "13%": pick('[data-vat="13%"]') || pick('#repeat_vat_13') || pick('#vat_13'),
      "17%": pick('[data-vat="17%"]') || pick('#repeat_vat_17') || pick('#vat_17'),
      "24%": pick('[data-vat="24%"]') || pick('#repeat_vat_24') || pick('#vat_24'),
    };
  }

  // Μετατροπή από ποσοστά -> kat_fpa_* για /api/profiles/save
  
  // Δένουμε hook στο κουμπί "Αποθήκευση" του modal χωρίς να πειράξουμε την υπάρχουσα ροή σου
  const saveBtn = document.getElementById('repeatModalSave');
  if (saveBtn && !saveBtn.dataset._profileUpdateBound){
    saveBtn.addEventListener('click', async function(){
      try{
        const sel = document.getElementById('charProfileSelect');
        if (!sel) return;

        const profileName = (sel.value || '').trim();
        // Αν είναι "Γενικό" (κενό value), δεν ενημερώνουμε profile στο credentials
        if (!profileName) return;

        const opt = sel.selectedOptions && sel.selectedOptions[0];
        const profileId = (opt && opt.dataset && opt.dataset.id) ? opt.dataset.id : "";

        // Διάβασε το mapping που έβαλε ο χρήστης στα dropdowns του modal τώρα
        const pctMap = readPercentMappingFromUI();      // 0/6/13/17/24
        const katMap = percentToKat(pctMap);            // kat_fpa_*

        if (profileId){
          // ΚΥΡΙΑ ΟΔΟΣ: Update στο credentials ΜΕ id -> δεν δημιουργεί νέο στο rename
          const r = await fetch('/api/profiles/save', {
            method:'POST',
            headers:{ 'Content-Type':'application/json' },
            credentials:'same-origin',
            body: JSON.stringify({ id: profileId, name: profileName, map: katMap })
          });
          const j = await r.json().catch(()=>null);
          if (!(j && j.ok)) {
            console.warn('profiles/save failed:', j);
            // Fallback (σπάνια χρειάζεται): legacy char_profiles με mapping σε ποσοστά
            await fetch('/api/char_profiles/save', {
              method:'POST',
              headers:{ 'Content-Type':'application/json' },
              credentials:'same-origin',
              body: JSON.stringify({ vat: VAT, name: profileName, mapping: pctMap })
            });
          }
        } else {
          // Δεν έχουμε id (παλιό/legacy profile) -> fallback σε char_profiles (ποσοστά)
          await fetch('/api/char_profiles/save', {
            method:'POST',
            headers:{ 'Content-Type':'application/json' },
            credentials:'same-origin',
            body: JSON.stringify({ vat: VAT, name: profileName, mapping: pctMap })
          });
        }
        // Δεν κάνουμε preventDefault: η δική σου αποθήκευση repeat_entry συνεχίζει κανονικά
      }catch(err){
        console.warn('modal profile update failed', err);
      }
    }, true); // capture ώστε να τρέξει ανεξάρτητα απ’ τους άλλους listeners
    saveBtn.dataset._profileUpdateBound = '1';
  }
})();
</script>


<script>

  (function () {
  const KEY = 'UI:useReceipts'; // '1' = Αποδείξεις, '0' = Τιμολόγια

  function fireChange(el){
    if(!el) return;
    try {
      el.dispatchEvent(new Event('change', { bubbles:true }));
    } catch {
      const evt = document.createEvent('Event');
      evt.initEvent('change', true, true);
      el.dispatchEvent(evt);
    }
  }

  document.addEventListener('DOMContentLoaded', () => {
    const sw = document.getElementById('useReceiptsSwitch');
    if (!sw) return;

    // Αν υπάρχει ?use_receipts=1/0 στο URL, γράψ’ το στο localStorage (authoritative)
    try {
      const q = new URLSearchParams(location.search);
      if (q.has('use_receipts')) {
        localStorage.setItem(KEY, q.get('use_receipts') === '1' ? '1' : '0');
      }
    } catch {}

    // Restore από localStorage
    const saved = localStorage.getItem(KEY);
    if (saved !== null) sw.checked = (saved === '1');

    // ΠΟΛΥ ΣΗΜΑΝΤΙΚΟ:
    // Τρέξε τον υπάρχοντα change handler του switch ώστε να εμφανίσει/κρύψει
    // τα σωστά inputs (MARK vs URL). Το κάνουμε 2 φορές (rAF + microtask)
    // για να “πιάσει” σε DOM που φτιάχνεται δυναμικά.
    requestAnimationFrame(() => {
      fireChange(sw);
      setTimeout(() => fireChange(sw), 0);
    });

    // Persist σε κάθε αλλαγή χρήστη
    sw.addEventListener('change', () => {
      try { localStorage.setItem(KEY, sw.checked ? '1' : '0'); } catch {}
      // Προαιρετικό: κρατάμε και ένα data-mode στο body αν το θες για CSS hooks
      document.body.dataset.mode = sw.checked ? 'receipts' : 'invoices';
    });

    // Όταν κάνεις submit/save απόδειξης, κλείδωσε το mode σε “Αποδείξεις”
    // ώστε στο redirect/refresh να παραμείνει.
    document.getElementById('saveSummaryForm')?.addEventListener('submit', () => {
      try {
        const raw = document.getElementById('summaryJsonInput')?.value || '';
        const s = raw ? JSON.parse(raw) : {};
        const isReceipt = s.is_receipt === true ||
                          /αποδει/i.test(`${s.type_name || ''} ${s.category || s.characteristic || ''}`);
        if (isReceipt) localStorage.setItem(KEY, '1');
      } catch {}
    });
  });
})();
// --- Reclass guard (yellow box -> ?force_edit=1) ---
const URL_PARAMS = (function(){ try { return new URL(window.location.href).searchParams; } catch(_) { return new URLSearchParams(''); } })();
const FORCE_EDIT = (function(){ try { return URL_PARAMS.get('force_edit') === '1'; } catch(_) { return false; } })();

const SEARCH_BASE_URL = "{{ url_for('search') }}";
const VAT = "{{ vat or '' }}"; // active vat from server
const INITIAL_MARK = "{{ mark|e }}"; // αρχική τιμή mark (αν υπήρχε)
const ACTIVE_YEAR = (function(){ try { return {{ active_year|default('null') }}; } catch(e){ return null; } })();
async function getActiveFiscalYear() {
  // Προτίμησε την τιμή που ήρθε από server-side render (Jinja)
  if (typeof ACTIVE_YEAR !== 'undefined' && ACTIVE_YEAR !== null) {
    try { return String(ACTIVE_YEAR); } catch(_) { /* noop */ }
  }
  // Fallback: ρώτα το backend (υπάρχει route)
  try {
    const r = await fetch('/get_fiscal_year', {credentials:'same-origin'});
    const j = await r.json();
    if (j && j.exists) return String(j.fiscal_year);
  } catch(_) {}
  return null;
}


(function(){
  // Ανεξάρτητο modal μόνο για Αποδείξεις (δεν ακουμπά το afmWarningModal)
  window.openReceiptWarning = function(message){
    var id='receiptWarn', m=document.getElementById(id);
    if(!m){
      var el=document.createElement('div');
      el.id=id;
      el.style.cssText='position:fixed;inset:0;display:none;align-items:center;justify-content:center;background:rgba(0,0,0,.4);z-index:9999';
      el.innerHTML =
        '<div style="background:#fff;border-radius:10px;max-width:480px;width:calc(100% - 32px);padding:20px;">'
        + '<h3 style="margin:0 0 10px;color:#b91c1c;font-weight:600;font-size:18px">Προειδοποίηση</h3>'
        + '<div id="receiptWarnBody" style="margin-bottom:14px;color:#374151;font-size:14px"></div>'
        + '<div style="text-align:right"><button id="receiptWarnOk" type="button"'
        + ' style="background:#b91c1c;color:#fff;border:none;border-radius:6px;padding:8px 12px;cursor:pointer">Κατάλαβα</button></div>'
        + '</div>';
      document.body.appendChild(el);
      el.addEventListener('click', function(e){ if(e.target===el) el.style.display='none'; });
      el.querySelector('#receiptWarnOk').addEventListener('click', function(){ el.style.display='none'; });
      m = el;
    }
    var body = m.querySelector('#receiptWarnBody');
    if(body) body.textContent = message || 'Προειδοποίηση.';
    m.style.display='flex';
  };
})();

    // Καθαρισμός ανά γραμμή (πολλαπλές γραμμές)
  document.addEventListener('click', function (e) {
    const btn = e.target.closest('.clear-row-btn');
    if (btn) {
      e.stopPropagation();
      const tr = btn.closest('tr');
      const sel = tr && tr.querySelector('select[name^="category["]');
      if (sel) sel.value = '';
    }
  });

  // Καθαρισμός στη single-line περίπτωση
  const singleClear = document.getElementById('single-clear');
  if (singleClear) {
    singleClear.addEventListener('click', function (e) {
      e.stopPropagation();
      const sel = document.querySelector('select[name^="category["]');
      if (sel) sel.value = '';
    });
  }

  // Προληπτικά: μην ξανα-ανοίγει δεύτερο modal στο click "Αποθήκευση"
  // (αν έχεις delegate listeners κάτω από το modal)
  document.addEventListener('submit', function(e){
    const form = e.target;
    if (form && form.closest('#summaryModal')) {
      const submitBtn = form.querySelector('[type="submit"]');
      if (submitBtn) submitBtn.disabled = true;
      e.stopPropagation(); // Μπλοκάρει bubbling που θα πυροδοτούσε κάτωθεν click handlers
    }
  }, true);
    // initial categories passed from server as fallback; will be overridden if API returns expense_tags
let CUSTOMER_CATEGORIES = (function(){ try { return {{ customer_categories | tojson | safe }} || []; } catch(e){ return []; } })();

// Helper: show transient flash (client-side)
/* ====== Render summary lines into modal and wire handlers ====== */
 function renderSummaryLinesFromObject(obj) {
  const receiptsMode = !!(document.getElementById('useReceiptsSwitch')?.checked) || !!obj?.is_receipt;
  const RECEIPT_CATEGORY = 'αποδειξακια';

  const container = document.getElementById('summaryLinesContainer');
  const summaryInput = document.getElementById('summaryJsonInput');
  if(!container || !summaryInput) return;

  container.innerHTML = '';
  const lines = Array.isArray(obj.lines) ? obj.lines : [];

  // helper to persist back to the hidden input
    (function(){
  function safeParseJson(s){
    try { return JSON.parse(s || '{}'); } catch(e){ return {}; }
  }

  const summaryInput = document.getElementById('summaryJsonInput');
  const container = document.getElementById('summaryLinesContainer');

  // fallback server-side object (if Jinja rendered modal_summary)
  const SERVER_MODAL_SUMMARY = (function(){
    try { return {{ modal_summary | tojson | safe if modal_summary else 'null' }}; } catch(e){ return null; }
  })()
  try {
    var __cc = document.getElementById('summaryLinesContainer');
    if (__cc && __cc.dataset && __cc.dataset.phase === 'iife') {
      // IIFE already rendered content -> skip second render path
      if (typeof persist === 'function') try{ persist(); }catch(e){}
      return;
    }
  } catch(e) {}
;

  // helper to get current summary object (prefer hidden input, fallback server var)
  function getSummaryObj(){
    if(summaryInput && summaryInput.value && summaryInput.value.trim() !== ''){
      const parsed = safeParseJson(summaryInput.value);
      if(parsed && typeof parsed === 'object') return parsed;
    }
    if(SERVER_MODAL_SUMMARY) return SERVER_MODAL_SUMMARY;
    return { lines: [] };
  }

  // ensure each line has id and normalized keys
  function normalizeSummary(summary){
    if(!summary) summary = {};
    const lines = Array.isArray(summary.lines) ? summary.lines.slice() : [];
    const norm = lines.map((l, idx) => {
      const id = (l && (l.id || l.line_id)) ? String(l.id || l.line_id) : ('l' + idx);
      return {
        id: id,
        description: l && (l.description || l.desc || '') || '',
        amount: l && (l.amount || l.lineTotal || l.total || '') || '',
        vat: l && (l.vat || l.vatRate || '') || '',
        vatCategory: l && (l.vatCategory || l.vat_category || '') || '',
        category: l && (l.category || l.cat || '') || ''
      };
    });
    return { ...summary, lines: norm };
  }

  // build DOM for multiple lines (table)
  function buildTableHTML(lines, categories){
    const table = document.createElement('table');
    table.className = 'w-full border-collapse';
    const thead = document.createElement('thead');
    thead.className = 'bg-gray-100 sticky top-0';
    thead.innerHTML = '<tr>' +
      '<th class="p-2 border text-left">#</th>' +
      '<th class="p-2 border text-left">ΦΠΑ Κατηγορία</th>' +
      '<th class="p-2 border text-right">Ποσό</th>' +
      '<th class="p-2 border text-right">ΦΠΑ</th>' +
      '<th class="p-2 border text-left">Κατηγορία Εξόδου</th>' +
      '</tr>';
    table.appendChild(thead);

    const tbody = document.createElement('tbody');
    tbody.id = 'renderedLinesTableBody';
    let invalidFound = false;
    lines.forEach((ln, idx) => {
      const tr = document.createElement('tr');
      tr.dataset.lineId = ln.id || ('l' + idx);
      tr.dataset.vat = ln.vatCategory || ln.vat || '';

      tr.innerHTML = '<td class="p-2 border text-sm text-gray-600">' + (idx+1) + '</td>' +
        '<td class="p-2 border break-words">' + escapeHtml(ln.vatCategory || '') + '</td>' +
        '<td class="p-2 border text-right">' + escapeHtml(String(ln.amount || '')) + '</td>' +
        '<td class="p-2 border text-right">' + escapeHtml(String(ln.vat || '')) + '</td>' +
        '<td class="p-2 border"></td>';

      // create select
      const select = document.createElement('select');
      select.className = 'expense-category p-1 border rounded w-full';
      select.dataset.lineId = ln.id || ('l' + idx);
      select.name = `category[${select.dataset.lineId}]`;
      const emptyOpt = document.createElement('option'); emptyOpt.value=''; emptyOpt.innerText='-- επίλεξε --';
      select.appendChild(emptyOpt);
<<<<<<< HEAD
      const vatKey = deriveVatKey(ln.vatCategory || ln.vat || ln.vat_category || '');
      const allowed = categoriesForVat(vatKey, categories);
      const previousCat = ln.category || '';
      allowed.forEach(c => {
        const o = document.createElement('option'); o.value = c; o.innerText = (window.labelForCategory ? window.labelForCategory(c) : c);
        if(c === previousCat) o.selected = true;
=======
      (categories || []).forEach(c => {
        const o = document.createElement('option'); o.value = c; o.innerText = (window.labelForCategory ? window.labelForCategory(c) : c);
        if(c === ln.category) o.selected = true;
>>>>>>> 6737563f
        select.appendChild(o);
      });

      tr.querySelector('td:last-child').appendChild(select);
      if(previousCat && !allowed.includes(previousCat)){
        invalidFound = true;
        select.value = '';
        const warn = document.createElement('div');
        warn.className = 'text-xs text-red-600 mt-1';
        const label = labelForCategory(previousCat);
        warn.textContent = vatKey
          ? `Η κατηγορία ${label} δεν είναι διαθέσιμη για ΦΠΑ ${vatKey}. Επέλεξε άλλη.`
          : `Η κατηγορία ${label} δεν είναι διαθέσιμη για αυτή τη γραμμή.`;
        tr.querySelector('td:last-child').appendChild(warn);
      }
      tbody.appendChild(tr);
    });

    table.appendChild(tbody);
    if(invalidFound){
      try { setTimeout(() => { if(typeof updateSummaryFromDom === 'function'){ updateSummaryFromDom(); } }, 0); } catch(e){}
    }
    return table;
  }

  // build single-line buttons UI
  function buildSingleLineHTML(line, categories){
    const wrapper = document.createElement('div');
    wrapper.className = 'border rounded p-4';
    wrapper.dataset.lineId = line.id || 'l0';

    const grid = document.createElement('div');
    grid.className = 'mb-3 grid grid-cols-1 md:grid-cols-3 gap-3';
    grid.innerHTML = '<div><strong>ΦΠΑ Κατηγορία</strong><div>' + escapeHtml(line.vatCategory || '') + '</div></div>' +
      '<div><strong>Ποσό</strong><div>' + escapeHtml(String(line.amount || '')) + '</div></div>' +
      '<div><strong>ΦΠΑ</strong><div>' + escapeHtml(String(line.vat || '')) + '</div></div>';
    wrapper.appendChild(grid);

    const controls = document.createElement('div');
    controls.className = 'mb-3';
    const title = document.createElement('strong');
    title.innerText = 'Επίλεξε Κατηγορία Εξόδου';
    controls.appendChild(title);

    const btnwrap = document.createElement('div');
    btnwrap.id = 'renderedCategoryButtons';
    btnwrap.className = 'mt-2 flex flex-wrap gap-2';
    const vatKey = deriveVatKey(line.vatCategory || line.vat || line.vat_category || '');
    const allowed = categoriesForVat(vatKey, categories);
    const previousCat = line.category || '';
    allowed.forEach(c => {
      const btn = document.createElement('button');
      btn.type = 'button';
      btn.className = 'category-btn px-3 py-2 border rounded hover:bg-sky-50';
      btn.dataset.cat = c;
      btn.dataset.lineId = line.id || 'l0';
      btn.innerText = (window.labelForCategory ? window.labelForCategory(c) : c);
      if(c === line.category){
        btn.classList.add('bg-sky-600');
        btn.classList.add('text-white');
      }
      btnwrap.appendChild(btn);
    });

    if(previousCat && !allowed.includes(previousCat)){
      const warn = document.createElement('div');
      warn.className = 'text-xs text-red-600 mt-2';
      const label = labelForCategory(previousCat);
      warn.textContent = vatKey
        ? `Η κατηγορία ${label} δεν είναι διαθέσιμη για ΦΠΑ ${vatKey}. Επέλεξε άλλη.`
        : `Η κατηγορία ${label} δεν είναι διαθέσιμη για αυτή τη γραμμή.`;
      controls.appendChild(warn);
    }

    const clearBtn = document.createElement('button');
    clearBtn.type = 'button';
    clearBtn.className = 'px-3 py-2 border rounded text-sm ml-2 clear-category';
    clearBtn.innerText = 'Καθαρισμός';
    btnwrap.appendChild(clearBtn);

    controls.appendChild(btnwrap);
    wrapper.appendChild(controls);
    return wrapper;
  }

  function escapeHtml(s){
    if(!s && s !== 0) return '';
    return String(s)
      .replace(/&/g, '&amp;')
      .replace(/</g, '&lt;')
      .replace(/>/g, '&gt;')
      .replace(/"/g, '&quot;')
      .replace(/'/g, '&#39;');
  }

  // read categories from server-provided global or from a safe default
  function getCategories(vatKey){
    let base = [];
    try {
      const js = (function(){ try { return {{ customer_categories | tojson | safe }}; } catch(e){ return null; } })();
      if(Array.isArray(js) && js.length){
        base = js.slice();
      }
    } catch(e){}
    if(!base.length){
      base = Array.isArray(window.CUSTOMER_CATEGORIES) ? window.CUSTOMER_CATEGORIES.slice() : [];
    }
    if(!vatKey) return base;
    return categoriesForVat(vatKey, base);
  }

  // render everything into the container
  function renderSummaryLines(){
    if(!container) return;
    const summary = normalizeSummary(getSummaryObj());
    const lines = summary.lines || [];
    const categories = getCategories();

    // clear container
    container.innerHTML = '';

    // Title (optional)
    // const info = document.createElement('div'); info.className='mb-2 text-sm text-gray-700'; container.appendChild(info);

    if(lines.length === 0){
      const warn = document.createElement('div');
      warn.className = 'mt-4 p-3 bg-yellow-50 rounded';
      warn.innerText = 'Δεν βρέθηκαν γραμμές για αυτό το MARK.';
      container.appendChild(warn);
      wireInteractions();
    try{ container.dataset.phase = 'iife'; }catch(e){}
 // ensure handlers cleared
      return;
    }

    if(lines.length === 1){
      container.appendChild(buildSingleLineHTML(lines[0], categories));
    } else {
      container.appendChild(buildTableHTML(lines, categories));
    }

    // after building DOM, wire events
    wireInteractions();
  }

  // update hidden input from current DOM selections/buttons

  function wireInteractions(){
    // remove old handlers by cloning nodes if necessary (to avoid duplicate attachments)
    document.querySelectorAll('select.expense-category').forEach(sel => {
      sel.addEventListener('change', function(){
        updateSummaryFromDom();
      });
    });

    // category buttons (single-line)
    document.querySelectorAll('#renderedCategoryButtons .category-btn').forEach(btn => {
      btn.addEventListener('click', function(){
        const lineId = this.dataset.lineId || '';
        // toggle this button active/inactive
        document.querySelectorAll('#renderedCategoryButtons .category-btn').forEach(b => {
          if(b.dataset.lineId === lineId){
            b.classList.remove('bg-sky-600'); b.classList.remove('text-white');
          }
        });
        const isActive = !(this.classList.contains('bg-sky-600'));
        if(isActive){
          this.classList.add('bg-sky-600'); this.classList.add('text-white');
        } else {
          this.classList.remove('bg-sky-600'); this.classList.remove('text-white');
        }
        updateSummaryFromDom();
      });
    });

    // clear buttons
    document.querySelectorAll('.clear-category').forEach(cb => {
      cb.addEventListener('click', function(){
        const parent = cb.closest('[data-line-id]');
        if(!parent) return;
        const lid = parent.dataset.lineId || '';
        // clear UI
        document.querySelectorAll('#renderedCategoryButtons .category-btn').forEach(b => {
          if(b.dataset.lineId === lid){ b.classList.remove('bg-sky-600'); b.classList.remove('text-white'); }
        });
        // if there is a select for same line (unlikely in single-line view) clear it
        const sel = document.querySelector('select.expense-category[data-line-id="' + lid + '"]');
        if(sel) sel.value = '';
        updateSummaryFromDom();
      });
    });
  }

  // watch hidden input changes (some flows set it programmatically before opening modal)
  let lastSummaryValue = summaryInput ? summaryInput.value : '';
  function pollSummaryInput(){
    const now = summaryInput ? summaryInput.value : '';
    if(now !== lastSummaryValue){
      lastSummaryValue = now;
      // re-render so UI matches new data
      renderSummaryLines();
    }
  }
  let pollTimer = null;
  try {
    pollTimer = setInterval(pollSummaryInput, 250);
    window.addEventListener('beforeunload', ()=> { if(pollTimer) clearInterval(pollTimer); });
  } catch(e){ /* ignore */ }

  // ensure initial render on load (modal might be shown later)
  try { renderSummaryLines(); } catch(e){ console.warn('initial renderSummaryLines failed', e); }

  // also re-render whenever modal is shown (in case show logic sets display later)
  const modal = document.getElementById('summaryModal');
  if(modal){
    // intercept style changes to detect show
    const obs = new MutationObserver(muts => {
      muts.forEach(m => {
        if(m.attributeName === 'style' || m.attributeName === 'class'){
          const disp = window.getComputedStyle(modal).display;
          if(disp !== 'none'){
            // modal visible -> render (ensure DOM inside ready)
            setTimeout(renderSummaryLines, 10);
          }
        }
      });
    });
    try { obs.observe(modal, { attributes: true, attributeFilter:['style','class'] }); } catch(e){ /* ignore */ }
  }

  // expose for debug
  window._renderSummaryLines = renderSummaryLines;
})();
  function persist() {
    summaryInput.value = JSON.stringify(obj || {});
  }

  if (!lines || lines.length === 0) {
    container.innerHTML = '<div class="mt-4 p-3 bg-yellow-50 rounded">Δεν βρέθηκαν γραμμές για αυτό το MARK.</div>';
    persist();
    return;
  }

  if (lines.length > 1) {
    // build table
    const tbl = document.createElement('table');
    tbl.className = 'w-full border-collapse';
    tbl.innerHTML = `<thead class="bg-gray-100 sticky top-0">
      <tr>
        <th class="p-2 border text-left">#</th>
        <th class="p-2 border text-left">ΦΠΑ Κατηγορία</th>
        <th class="p-2 border text-right">Ποσό</th>
        <th class="p-2 border text-right">ΦΠΑ</th>
        <th class="p-2 border text-left">Κατηγορία Εξόδου</th>
      </tr>
    </thead>`;
    const tbody = document.createElement('tbody');
    let invalidFound = false;
    lines.forEach((ln, idx) => {
      const lid = (ln.id !== undefined) ? String(ln.id) : ('l' + idx);
      const vat_cat = ln.vatCategory || ln.vat_category || ln.vat || '';
      const amt = ln.amount || ln.lineTotal || ln.total || '';
      const vatv = ln.vat || ln.vatRate || '';
      const tr = document.createElement('tr');
      tr.dataset.lineId = lid;
      tr.dataset.vat = vat_cat;
      tr.className = '';
      tr.innerHTML = `
        <td class="p-2 border text-sm text-gray-600">${idx+1}</td>
        <td class="p-2 border break-words">${vat_cat}</td>
        <td class="p-2 border text-right">${amt}</td>
        <td class="p-2 border text-right">${vatv}</td>
        <td class="p-2 border"></td>`;
      // build select
      const td = tr.querySelector('td:last-child');
      const sel = document.createElement('select');
      sel.className = 'expense-category p-1 border rounded w-full';
      sel.dataset.lineId = lid;
      const opt0 = document.createElement('option'); opt0.value = ''; opt0.innerText = '-- επίλεξε --'; sel.appendChild(opt0);
<<<<<<< HEAD
      const vatKey = deriveVatKey(vat_cat);
      const allowed = categoriesForVat(vatKey, window.CUSTOMER_CATEGORIES);
      const previousCat = (ln.category || '');
      (allowed || []).forEach(c => {
        const o = document.createElement('option'); o.value = c; o.innerText = (window.labelForCategory ? window.labelForCategory(c) : c);
        if (previousCat === c) o.selected = true;
=======
      (window.CUSTOMER_CATEGORIES || []).forEach(c => {
        const o = document.createElement('option'); o.value = c; o.innerText = (window.labelForCategory ? window.labelForCategory(c) : c);
        if ((ln.category || '') === c) o.selected = true;
>>>>>>> 6737563f
        sel.appendChild(o);
      });
      sel.addEventListener('change', function(){
        const val = this.value;
        // find line in obj and update
        const found = (obj.lines || []).find(x => String(x.id || x.line_id || '') === lid);
        if(found) found.category = val;
        persist();
      });
      td.appendChild(sel);
      if(previousCat && !allowed.includes(previousCat)){
        invalidFound = true;
        const found = (obj.lines || []).find(x => String(x.id || x.line_id || '') === lid);
        if(found) found.category = '';
        const warn = document.createElement('div');
        warn.className = 'text-xs text-red-600 mt-1';
        const label = labelForCategory(previousCat);
        warn.textContent = vatKey
          ? `Η κατηγορία ${label} δεν είναι διαθέσιμη για ΦΠΑ ${vatKey}. Επέλεξε άλλη.`
          : `Η κατηγορία ${label} δεν είναι διαθέσιμη για αυτή τη γραμμή.`;
        td.appendChild(warn);
      }
      tbody.appendChild(tr);
    });
    tbl.appendChild(tbody);
    // wrap in container
    const wrapper = document.createElement('div');
    wrapper.className = 'overflow-auto max-h-96 border rounded';
    wrapper.appendChild(tbl);
    container.appendChild(wrapper);
    if(invalidFound){ persist(); }
    persist();
    return;
  }

  // single line case -> render buttons
  const single = lines[0];
  const lid = (single.id !== undefined) ? String(single.id) : (single.line_id !== undefined ? String(single.line_id) : 'l0');
  const amt = single.amount || single.lineTotal || '';
  const vatv = single.vat || single.vatRate || '';
  const vat_cat = single.vatCategory || single.vat_category || '';
  const selected_cat = single.category || '';

  const singleDiv = document.createElement('div');
  singleDiv.id = 'singleLine';
  singleDiv.className = 'border rounded p-4';
  singleDiv.dataset.lineId = lid;
  singleDiv.dataset.amount = amt;
  singleDiv.dataset.vat = vatv;
  singleDiv.dataset.vatcat = vat_cat;

  const infoHtml = document.createElement('div');
  infoHtml.className = 'mb-3 grid grid-cols-1 md:grid-cols-3 gap-3';
  infoHtml.innerHTML = `<div><strong>ΦΠΑ Κατηγορία</strong><div>${vat_cat}</div></div>
                        <div><strong>Ποσό</strong><div>${amt}</div></div>
                        <div><strong>ΦΠΑ</strong><div>${vatv}</div></div>`;
  singleDiv.appendChild(infoHtml);

  const chooseWrap = document.createElement('div');
  chooseWrap.className = 'mb-3';
  chooseWrap.innerHTML = `<strong>Επίλεξε Κατηγορία Εξόδου</strong>`;
  const btnRow = document.createElement('div');
  btnRow.id = 'categoryButtons';
  btnRow.className = 'mt-2 flex flex-wrap gap-2';

<<<<<<< HEAD
    const vatKeySingle = deriveVatKey(vat_cat);
    const allowedSingle = categoriesForVat(vatKeySingle, window.CUSTOMER_CATEGORIES);
    (allowedSingle || []).forEach(c => {
=======
    (window.CUSTOMER_CATEGORIES || []).forEach(c => {
>>>>>>> 6737563f
      const b = document.createElement('button');
      b.type = 'button';
      b.className = 'category-btn px-3 py-2 border rounded hover:bg-sky-50';
      b.dataset.cat = c;
      b.dataset.lineId = lid;
<<<<<<< HEAD
      b.innerText = (window.labelForCategory ? window.labelForCategory(c) : c);
      if (c === selected_cat) { b.classList.add('bg-sky-600', 'text-white'); }
      b.addEventListener('click', function(){
=======
    b.innerText = (window.labelForCategory ? window.labelForCategory(c) : c);
    if (c === selected_cat) { b.classList.add('bg-sky-600', 'text-white'); }
    b.addEventListener('click', function(){
>>>>>>> 6737563f
      const cat = this.dataset.cat;
      // toggle selection
      const currently = (obj.lines[0].category || '');
      obj.lines[0].category = (currently === cat) ? '' : cat;
      // reflect UI
      Array.from(btnRow.querySelectorAll('button.category-btn')).forEach(bb=>{
        bb.classList.toggle('bg-sky-600', bb.dataset.cat === obj.lines[0].category);
        bb.classList.toggle('text-white', bb.dataset.cat === obj.lines[0].category);
      });
      persist();
    });
    btnRow.appendChild(b);
  });

  if(selected_cat && !allowedSingle.includes(selected_cat)){
    obj.lines[0].category = '';
    const warn = document.createElement('div');
    warn.className = 'text-xs text-red-600 mt-2';
    const label = labelForCategory(selected_cat);
    warn.textContent = vatKeySingle
      ? `Η κατηγορία ${label} δεν είναι διαθέσιμη για ΦΠΑ ${vatKeySingle}. Επέλεξε άλλη.`
      : `Η κατηγορία ${label} δεν είναι διαθέσιμη για αυτή τη γραμμή.`;
    chooseWrap.appendChild(warn);
  }

  const clearBtn = document.createElement('button');
  clearBtn.type = 'button';
  clearBtn.id = 'clearCategory';
  clearBtn.className = 'px-3 py-2 border rounded text-sm ml-2';
  clearBtn.innerText = 'Καθαρισμός';
  clearBtn.addEventListener('click', function(){
    obj.lines[0].category = '';
    Array.from(btnRow.querySelectorAll('button.category-btn')).forEach(bb=>{
      bb.classList.remove('bg-sky-600', 'text-white');
    });
    persist();
  });

  btnRow.appendChild(clearBtn);
  chooseWrap.appendChild(btnRow);
  singleDiv.appendChild(chooseWrap);
  container.appendChild(singleDiv);
  persist();
}

/* Call this helper whenever you open the summary modal after you populated summaryJsonInput.
   Examples of call sites are below (where modal.style.display='flex' is set). */


function showFlash(message, type='info', timeout=3000){
  try {
    const container = document.getElementById('clientFlashContainer');
    if(!container) return;
    const el = document.createElement('div');
    el.className = 'mb-2 p-3 rounded shadow text-sm';
    if(type === 'success') el.classList.add('bg-green-50', 'text-green-800');
    else if(type === 'error') el.classList.add('bg-red-50', 'text-red-800');
    else el.classList.add('bg-gray-50', 'text-gray-800');
    el.innerText = message;
    container.appendChild(el);
    setTimeout(()=>{ try{ el.style.opacity='0'; setTimeout(()=>el.remove(), 300); }catch(e){} }, timeout);
  } catch(e){ console.warn('showFlash failed', e); }
}

// Helper API calls
async function apiGetRepeatEntry(vat){
  try {
    const url = '/api/repeat_entry/get' + (vat ? ('?vat=' + encodeURIComponent(vat)) : '');
    const res = await fetch(url, { credentials: 'same-origin' });
    if (!res.ok) return { ok: false };
    return await res.json();
  } catch(e){
    console.warn('apiGetRepeatEntry failed', e);
    return { ok: false };
  }
}
async function apiSaveRepeatEntry(enabled, mapping, vat){
  try {
    const res = await fetch('/api/repeat_entry/save', {
      method: 'POST',
      headers: {'Content-Type': 'application/json'},
      credentials: 'same-origin',
      body: JSON.stringify({ enabled: !!enabled, mapping: mapping || {}, vat: vat || VAT })
    });
    if(!res.ok) {
      const txt = await res.text().catch(()=>null);
      return { ok: false, status: res.status, body: txt };
    }
    return await res.json();
  } catch(e){
    console.warn('apiSaveRepeatEntry failed', e);
    return { ok: false, error: String(e) };
  }
}

function removeForceEditParamFromUrl(){
  try {
    const url = new URL(window.location.href);
    if (url.searchParams.has('force_edit')) {
      url.searchParams.delete('force_edit');
      history.replaceState(null, '', url.pathname + (url.search ? ('?' + url.searchParams.toString()) : '') + url.hash);
    }
  } catch(e){ console.warn('removeForceEditParamFromUrl failed', e); }
}

document.addEventListener('DOMContentLoaded', function(){
  // ---------- DOM references ----------
  const repeatSwitch = document.getElementById('repeatEntrySwitch');
  const editRepeatBtn = document.getElementById('editRepeatMappingBtn');
  const repeatModal = document.getElementById('repeatMappingModal');
  const repeatModalList = document.getElementById('repeatMappingList');
  const repeatModalSave = document.getElementById('repeatModalSave');
  const repeatModalCancel = document.getElementById('repeatModalCancel');
  const repeatModalCloseX = document.getElementById('repeatModalCloseX');
  const summaryInput = document.getElementById('summaryJsonInput'); // may be null
  const saveSummaryForm = document.getElementById('saveSummaryForm');

  // New: receipts switch + url input
  // ---------- Μικρή, local επιδιόρθωση για τα κουμπιά/Select στο modal summary ----------
// ----- Prefill modal fields & categories from summaryJsonInput -----
function prefillSummaryModal(){
  try {
    const input = document.getElementById('summaryJsonInput');
    if(!input) return;
    let data = {};
    try { data = JSON.parse(input.value || '{}'); } catch(e) { data = {}; }

    // Header fields mapping
    const map = {
      mark: 'summaryModalMark',
      AA: 'summary_AA',
      AFM_issuer: 'summary_AFM',
      AFM: 'summary_AFM',
      Name: 'summary_Name',
      issuer_name: 'summary_Name',
      issueDate: 'summary_issueDate',
      type_name: 'summary_type_name',
      totalNetValue: 'summary_totalNetValue',
      totalVatAmount: 'summary_totalVatAmount',
      totalValue: 'summary_totalValue'
    };
    Object.keys(map).forEach(k => {
      const el = document.getElementById(map[k]);
      if(!el) return;
      el.innerText = (data[k] !== undefined && data[k] !== null) ? String(data[k]) : (data[k.toUpperCase()] || '');
    });

    // Ensure container exists
    const container = document.getElementById('summaryLinesContainer') || document;
    const lines = Array.isArray(data.lines) ? data.lines : [];

    // For each line, set select/button states
    lines.forEach(line => {
      const lid = String(line.id || line.line_id || '').trim();
      if(!lid) return;

      // Try to find matching element inside modal (row or singleLine)
      let row = container.querySelector('[data-line-id="'+lid+'"]');
      if(!row){
        // fallback: global lookup
        row = document.querySelector('[data-line-id="'+lid+'"]');
      }
      if(!row) return;

      const cat = line.category || line.cat || '';
      // set select if present
      const sel = row.querySelector('select.expense-category[data-line-id="'+lid+'"]');
      if(sel){
        try { sel.value = cat || ''; } catch(e){ /* ignore */ }
      }
      // set button states if buttons present
      const btns = row.querySelectorAll('.category-btn[data-line-id="'+lid+'"]');
      if(btns && btns.length){
        btns.forEach(b => b.classList.remove('bg-sky-600','text-white'));
        if(cat){
          // try to find exact button
          const esc = (window.CSS && CSS.escape) ? CSS.escape(cat) : cat.replace(/"/g,'\\"');
          const target = row.querySelector('.category-btn[data-line-id="'+lid+'"][data-cat="'+cat+'"]') ||
                         row.querySelector('.category-btn[data-line-id="'+lid+'"][data-cat="'+esc+'"]');
          if(target) target.classList.add('bg-sky-600','text-white');
        }
      }
    });
  } catch(err){
    console.warn('prefillSummaryModal error', err);
  }
}

// Call prefill when modal gets shown by your existing code.
// Find the places where you do: modal.style.display = 'flex' and add prefillSummaryModal().

  (function(){
  // helper: ασφαλής update του hidden json από το DOM
  function updateSummaryFromDom(){
    try {
      const input = document.getElementById('summaryJsonInput');
      if(!input) return;
      let data = {};
      try { data = JSON.parse(input.value || '{}'); } catch(e){ data = {}; }
      data.lines = Array.isArray(data.lines) ? data.lines.slice() : [];

      // For every element that has data-line-id inside the modal container, read category
      const container = document.getElementById('summaryLinesContainer') || document;
      const __seen = new Set();
      container.querySelectorAll('[data-line-id]').forEach(el => {
        const lid = String(el.dataset.lineId || '').trim();
        if(!lid || __seen.has(lid)) return;
        __seen.add(lid);
        // prefer select.expense-category for this lineId (search in container)
        let chosen = '';
        const sel = container.querySelector('select.expense-category[data-line-id="'+lid+'"]');
        if(sel && sel.value) chosen = sel.value;
        else {
          // else look for active category button for that lineId
          const btn = container.querySelector('.category-btn.bg-sky-600[data-line-id="'+lid+'"]');
          if(btn) chosen = btn.dataset.cat || '';
        }
        // find or create line entry
        let found = data.lines.find(x => String(x.id) === lid);
        if(!found){
          found = { id: lid, category: '' };
          data.lines.push(found);
        }
        const rawVat = el.dataset ? (el.dataset.vat || el.dataset.vatcat || '') : '';
        const vatKey = deriveVatKey(rawVat);
        if(chosen && vatKey && !allowedCategoryForVat(chosen, vatKey)){
          chosen = '';
        }
        found.category = chosen || '';
      });

      input.value = JSON.stringify(data);
    } catch(err){
      console.warn('updateSummaryFromDom error', err);
    }
  }

  // only operate inside the modal area to avoid interfering globally
  const container = document.getElementById('summaryLinesContainer');
  if(!container) {
    // fallback: attach to document but remain minimal
    console.warn('summaryLinesContainer not found — fix handlers limitedly');
  }

  // Event delegation: capture clicks on category buttons and selects inside modal
  const targetRoot = container || document;
  // Use capture true so we intercept before other handlers
  targetRoot.addEventListener('click', function(e){
    const btn = e.target.closest && e.target.closest('.category-btn');
    if(btn && (container ? container.contains(btn) : true)){
      // Prevent bubbling to other global handlers that open the receipts-modal
      e.preventDefault();
      e.stopPropagation();

      // ensure it's not treated as a submit (defensive): set type=button if missing
      try { if(btn.tagName === 'BUTTON' && !btn.hasAttribute('type')) btn.setAttribute('type','button'); } catch(_) {}

      // determine line id: prefer dataset, else find closest ancestor with data-line-id
      const lineEl = btn.closest('[data-line-id]');
      const lineId = lineEl ? (lineEl.dataset.lineId || '') : (btn.dataset.lineId || '');

      // Toggle active class for buttons of the same line only
      if(lineId){
        const group = (container || document).querySelectorAll('.category-btn[data-line-id="'+lineId+'"]');
        group.forEach(b => { b.classList.remove('bg-sky-600','text-white'); });
      } else {
        // fallback: toggle only this button
      }
      const isActive = !btn.classList.contains('bg-sky-600');
      if(isActive) btn.classList.add('bg-sky-600','text-white');
      else btn.classList.remove('bg-sky-600','text-white');

      // if there's a select corresponding to this line, keep it in sync
      if(lineId){
        const sel = (container || document).querySelector('select.expense-category[data-line-id="'+lineId+'"]');
        if(sel) sel.value = isActive ? (btn.dataset.cat || '') : '';
      }

      // update hidden JSON immediately
      updateSummaryFromDom();
      return;
    }

    // if clicking on a select inside modal, prevent bubbling too
    const sel = e.target.closest && e.target.closest('select.expense-category');
    if(sel && (container ? container.contains(sel) : true)){
      e.stopPropagation();
      // let change event handle updating (below we also listen change)
      return;
    }
  }, true);

  // Listen change events on selects inside container and update JSON
  (container || document).addEventListener('change', function(e){
    const sel = e.target.closest && e.target.closest('select.expense-category');
    if(sel && (container ? container.contains(sel) : true)){
      e.stopPropagation();
      // sync any visual button states (remove active if select chosen)
      const lid = sel.dataset.lineId || (sel.closest('[data-line-id]') && sel.closest('[data-line-id]').dataset.lineId) || '';
      if(lid){
        // clear buttons for that line
        const group = (container || document).querySelectorAll('.category-btn[data-line-id="'+lid+'"]');
        group.forEach(b => b.classList.remove('bg-sky-600','text-white'));
      }
      updateSummaryFromDom();
    }
  }, true);

  // Ensure Save form updates JSON right before submit (defensive)
  const saveForm = document.getElementById('saveSummaryForm');
  if(saveForm){
    saveForm.addEventListener('submit', function(e){
      try {
        updateSummaryFromDom();
        // small synchronous update only; let the submit continue
      } catch(err){ console.warn('pre-submit update failed', err); }
    });
  }

  // Expose helper in case other code wants to call it
  window.updateSummaryFromDom = updateSummaryFromDom;
})();

  const useReceiptsSwitch = document.getElementById('useReceiptsSwitch');
  useReceiptsSwitch?.addEventListener('change', () => {
  // ποιο όνομα να δείξω στο hint; πάρε την τρέχουσα επιλογή από το select του modal,
  // αλλιώς άφησε κενό => θα εμφανιστεί "Γενικό"
  const name = (document.getElementById('charProfileSelect')?.value || "");
  setActiveProfileHint(name);
});

  // find or create an URL input (if not present in template we create one dynamically)
  let urlInput = document.getElementById('scrapeUrlInput');
  if(!urlInput){
    urlInput = document.createElement('input');
    urlInput.id = 'scrapeUrlInput';
    urlInput.placeholder = 'Εισάγετε URL παραστατικού (για αποδείξεις)';
    urlInput.className = 'p-2 border rounded w-2/4 hidden';
    urlInput.type = 'text';
    // insert after markInput
    const mi = document.getElementById('markInput');
    if(mi && mi.parentElement) mi.parentElement.insertBefore(urlInput, mi.nextSibling);
  }

  // --- ensure search icon behaves same as input clear/submit ---
  (function wireSearchIconBehavior(){
    const mi = document.getElementById('markInput');
    if (!mi) return;

    const possibleSelectors = [
      '.icon-search', '.btn-search', '#searchIcon', '.fa-search', '.magnifier',
      'button[aria-label="search"]', 'button[data-action="search"]'
    ];

    let found = null;
    for (const sel of possibleSelectors) {
      const el = document.querySelector(sel);
      if (el) { found = el; break; }
    }

    if (!found) {
      const delBtn = document.querySelector('button#deleteSelected, button.delete-selected, button[data-action="delete-selected"]');
      if (delBtn && delBtn.parentElement) {
        const sibling = delBtn.parentElement.querySelector('button, a, svg, i');
        if (sibling && sibling !== delBtn) found = sibling;
      }
    }

    if (!found) return;

    found.addEventListener('click', function(e){
      try {
        mi.value = '';
        mi.dispatchEvent(new Event('input', { bubbles: true }));
        mi.dispatchEvent(new KeyboardEvent('keyup', { bubbles: true, key: 'Backspace' }));
        if (window.jQuery && jQuery.fn && jQuery.fn.dataTable) {
          try {
            const dt = $('.summary-table').DataTable();
            dt.search('').columns().search('').draw();
          } catch(ignore){}
        }
      } catch(err){
        console.warn('search icon handler failed', err);
      }
    });
  })();


  // detect vat keys in summary
  function detectVatKeysFromSummary(){
  if(summaryInput && summaryInput.value){
    try {
      const obj = JSON.parse(summaryInput.value || '{}');
      const lines = Array.isArray(obj.lines) ? obj.lines : [];
      const found = new Set();
      lines.forEach(l => {
        const key = (l.vatCategory || l.vat_category || l.vat || '').toString().trim();
        if(key) found.add(key);
      });
      if(found.size) return Array.from(found);
    } catch(e){}
  }
  return ['0%','6%','13%','17%','24%'];
}

      async function getExpenseTagsForVat(vat){
  // 1. Πρώτα από /api/repeat_entry/get (ήταν η παλιά πηγή)
  try{
    const r = await fetch('/api/repeat_entry/get' + (vat?('?vat='+encodeURIComponent(vat)):''),
                          {credentials:'same-origin'});
    const j = await r.json();
    if (j && Array.isArray(j.expense_tags) && j.expense_tags.length) {
      return j.expense_tags.filter(t => t !== 'αποδειξακια'); // όχι στα τιμολόγια
    }
  }catch(_){}

  // 2. Fallback από /api/char_profiles
  try{
    const r = await fetch('/api/char_profiles?vat=' + encodeURIComponent(vat||''), {credentials:'same-origin'});
    const j = await r.json();
    if (j && Array.isArray(j.expense_tags) && j.expense_tags.length) {
      return j.expense_tags.filter(t => t !== 'αποδειξακια');
    }
  }catch(_){}

  // 3. Τελευταίο fallback: SERVER variable / global
  try{
    if (Array.isArray({{ customer_categories|tojson|safe }}) && {{ customer_categories|tojson|safe }}.length){
      return {{ customer_categories|tojson|safe }}.filter(t => t !== 'αποδειξακια');
    }
  }catch(_){}
  if (Array.isArray(window.CUSTOMER_CATEGORIES) && window.CUSTOMER_CATEGORIES.length){
    return window.CUSTOMER_CATEGORIES.filter(t => t !== 'αποδειξακια');
  }
  return [];
}
  // Build repeat modal UI given an existing mapping (object)
  

// αντικατάσταση της παλιάς openRepeatModalWithMapping
function openRepeatModalWithMapping(mapping){
  // πέρασε το mapping ως override στο νέο renderer
  window._repeatMappingOverride = mapping ? mapping : null;
  // άνοιξε το modal από τον ενιαίο renderer
  if (typeof window.openRepeatModal === 'function') {
    window.openRepeatModal();
  }
}
  function closeRepeatModal(){ repeatModal.style.display = 'none'; }

  
// --- normalize VAT γραμμής σε ένα από τα κλειδιά 0/6/13/17/24 ---
function normalizeVatKey(s){
  const t = (s || '').toString().toLowerCase().trim().replace(',', '.');

  // τυπικά patterns που επιστρέφει myDATA / scrapers
  if (/\b17\b|17%|17\.0/.test(t)) return '17%';
  if (/\b24\b|24%|24\.0|κανονικ/.test(t)) return '24%';
  if (/\b13\b|13%|13\.0/.test(t)) return '13%';
  if (/\b6\b|6%|6\.0|μειωμ|reduced/.test(t)) return '6%';
  // 0: μηδενικό, απαλλασσόμενο, χωρίς ΦΠΑ
  if (/\b0\b|0%|0\.0|μηδεν|απαλλ|χωρις|χωρίς|exempt|no\s*vat/.test(t)) return '0%';

  return ''; // άγνωστο -> θα αφήσει το modal ανοιχτό
}

// --- εφαρμογή του ενεργού mapping στις γραμμές + auto submit ---
function applyMappingToSummaryAndSubmitUsingMapping(mapping){
  const input = document.getElementById('summaryJsonInput');
  const form  = document.getElementById('saveSummaryForm');
  if (!input || !form) return false;

  let obj;
  try { obj = JSON.parse(input.value || '{}'); } catch(e){ obj = {}; }
  const lines = Array.isArray(obj.lines) ? obj.lines : [];
  if (!lines.length) return false;

  // Βεβαιώσου ότι έχουμε όλα τα κλειδιά ποσοστών
  const M = Object.assign(
    {"0%":"","6%":"","13%":"","17%":"","24%":""},
    mapping || {}
  );

  let missing = false;
  lines.forEach((ln, idx) => {
    // αν λείπει id, φτιάξτο για συνέπεια
    if (!ln.id && ln.line_id !== undefined) ln.id = String(ln.line_id);
    if (!ln.id) ln.id = 'l' + idx;

    const rawVat = (ln.vatCategory || ln.vat_category || ln.vat || '').toString();
    const key    = normalizeVatKey(rawVat);
    const cat    = key ? (M[key] || '') : '';

    ln.category = cat;
    if (!cat) missing = true;
  });

  // γράψε πίσω στο hidden input
  input.value = JSON.stringify(obj);

  // Αν λείπουν κατηγορίες -> άστο να φανεί το modal για χειροκίνητα
  if (missing) return false;

  // Προστασία: μην ξανα-γίνει submit δεύτερη φορά
  if (window.__repeat_auto_submitting) return true;
  window.__repeat_auto_submitting = true;

  // Καθάρισε τυχόν πεδία receipts (για να μην μπερδέψουν το submit)
  const u = document.getElementById('scrapeUrlField');
  const c = document.getElementById('scrapeCategoryField');
  const f = document.getElementById('scrapeForceField');
  if (u) u.value = '';
  if (c) c.value = '';
  if (f) f.value = 'false';

  // Κάνε submit στο υπάρχον flow σου
  try { form.submit(); } catch(_) { window.__repeat_auto_submitting = false; return false; }
  return true;
}
  // ---------- Initialization: load server repeat_entry config ----------
  (async function initRepeatEntry(){
    try {
      const resp = await apiGetRepeatEntry(VAT);
      if(resp && resp.ok){
        const repeat = resp.repeat_entry || { enabled: false, mapping: {} };
        if(resp.expense_tags && Array.isArray(resp.expense_tags) && resp.expense_tags.length){
          CUSTOMER_CATEGORIES = resp.expense_tags.slice();
        }
        if(resp.category_labels){
          window.CATEGORY_LABELS = window.CATEGORY_LABELS || {};
          Object.assign(window.CATEGORY_LABELS, resp.category_labels);
        }
        const enabled = !!repeat.enabled;
        const mapping = repeat.mapping || {};

        if(repeatSwitch){
          repeatSwitch.checked = enabled;
          setActiveProfileHint(enabled ? ((repeat && repeat.profile_name) || "") : "");

          // show edit button if mapping exists and receipts not selected
          if(mapping && Object.keys(mapping).length && !(useReceiptsSwitch && useReceiptsSwitch.checked)) editRepeatBtn.classList.remove('hidden');
          repeatSwitch.addEventListener('change', async function(){
            const now = this.checked;
            // if enabling and no mapping -> open modal to create mapping
            if(now){
              if(!mapping || Object.keys(mapping).length === 0){
                // open modal letting user create mapping (but only if receipts not selected)
                if(useReceiptsSwitch && useReceiptsSwitch.checked){
                  // do not open — receipts use only αποδειξακια
                  editRepeatBtn.classList.add('hidden');
                } else {
                  openRepeatModalWithMapping({});
                }
              } else {
                if(useReceiptsSwitch && useReceiptsSwitch.checked){
                  // receipts + repeat -> hide edit button
                  editRepeatBtn.classList.add('hidden');
                } else {
                  editRepeatBtn.classList.remove('hidden');
                }
              }
            } else {
              editRepeatBtn.classList.add('hidden');
            }
            // Persist enabled flag immediately (keep mapping as-is)
            const saveResp = await apiSaveRepeatEntry(now, mapping, VAT);
            if(saveResp && saveResp.ok){
              showFlash('Ενημερώθηκε η ρύθμιση επαναληπτικής εισαγωγής.', 'success');
              if(saveResp.expense_tags && Array.isArray(saveResp.expense_tags) && saveResp.expense_tags.length){
                CUSTOMER_CATEGORIES = saveResp.expense_tags.slice();
              }
              if(saveResp.category_labels){
                window.CATEGORY_LABELS = window.CATEGORY_LABELS || {};
                Object.assign(window.CATEGORY_LABELS, saveResp.category_labels);
              }
            } else {
              showFlash('Αποτυχία αποθήκευσης ρύθμισης.', 'error');
            }
          });
        }

        // If repeat enabled and mapping exists and modal_summary present -> auto apply mapping now
        if (enabled && mapping && Object.keys(mapping).length && summaryInput) {
        const receiptsOn = !!(useReceiptsSwitch && useReceiptsSwitch.checked);
          if (!receiptsOn && !FORCE_EDIT) {
            const did = applyMappingToSummaryAndSubmitUsingMapping(mapping);
          if (did) {
            const sm = document.getElementById('summaryModal');
          if (sm) sm.style.display = 'none';
      }
    }
  }

        // Wire edit button
        if(editRepeatBtn){
          editRepeatBtn.classList.toggle('hidden', !mapping || Object.keys(mapping).length===0 || (useReceiptsSwitch && useReceiptsSwitch.checked));
          editRepeatBtn.addEventListener('click', function(){
            openRepeatModalWithMapping(mapping);
          });
        }
      } else {
        if(repeatSwitch) repeatSwitch.checked = false;
      }
    } catch(e){
      console.warn('initRepeatEntry failed', e);
    }
  })();

  // wire receipts switch to show/hide url input and to enforce mapping rule
  if(useReceiptsSwitch){
    useReceiptsSwitch.addEventListener('change', function(){
      const on = !!this.checked;
      // UI: swap inputs
      if(on){
        document.getElementById('markInput')?.classList.add('hidden');
        urlInput?.classList.remove('hidden');
        urlInput?.focus();
        // when receipts are active, edit button must be hidden (even if repeat on)
        if(editRepeatBtn) editRepeatBtn.classList.add('hidden');
      } else {
        document.getElementById('markInput')?.classList.remove('hidden');
        urlInput?.classList.add('hidden');
        document.getElementById('markInput')?.focus();
        // restore edit button visibility based on repeatSwitch/mapping
        // re-init repeat button visibility by calling initRepeatEntry lightly:
        (async function(){
          try {
            const resp = await apiGetRepeatEntry(VAT);
            if(resp && resp.ok){
              const mapping = (resp.repeat_entry && resp.repeat_entry.mapping) ? resp.repeat_entry.mapping : {};
              if(mapping && Object.keys(mapping).length && repeatSwitch && repeatSwitch.checked){
                editRepeatBtn.classList.remove('hidden');
              } else {
                editRepeatBtn.classList.add('hidden');
              }
            }
          } catch(e){}
        })();
      }
    });
  }

  // repeat modal handlers
  repeatModalCloseX?.addEventListener('click', closeRepeatModal);
  repeatModalCancel?.addEventListener('click', closeRepeatModal);

  
  // ---------- existing original JS (dismiss banner, force edit, summary modal wiring, etc) ----------
  const forceBtn = document.getElementById('forceEditBtn');
  const markInput = document.getElementById('markInput');
  const existingBanner = document.getElementById('existingBanner');
  const dismissBannerBtn = document.getElementById('dismissBannerBtn');

  if(dismissBannerBtn){
    dismissBannerBtn.addEventListener('click', function(){ if(existingBanner) existingBanner.style.display = 'none'; });
  }

  if (forceBtn){
    forceBtn.addEventListener('click', function(){
      const markValRaw = (markInput && markInput.value) ? markInput.value.trim() : '{{ mark or "" }}';
      const markVal = encodeURIComponent(markValRaw || '');
      if (!markVal){ alert('Δεν δόθηκε MARK για επιβεβαίωση.'); return; }
      if (confirm('Θες σίγουρα να επαναχαρακτηρίσεις το MARK και να ανοίξει η φόρμα επεξεργασίας;')) {
        if(existingBanner) existingBanner.style.display = 'none';
        window.location = SEARCH_BASE_URL + '?mark=' + markVal + '&force_edit=1';
      }
    });
  }

  const modal = document.getElementById('summaryModal');
  const modalCloseBtns = Array.from(document.querySelectorAll('#modalCloseX, #modalCloseBtn'));
  modalCloseBtns.forEach(b => b?.addEventListener('click', function(){
    if(modal) modal.style.display = 'none';
    removeForceEditParamFromUrl();
  }));

  {% if modal_summary and (request.args.get('force_edit') == '1' or not allow_edit_existing) %}
  setTimeout(()=>{
  const m = document.getElementById('summaryModal');
  if (!m) return;

  // Αν είμαστε σε mode αποδείξεων ΚΑΙ είναι ενεργό το repeat, μην ανοίγεις modal
  // ΕΞΑΙΡΕΣΗ: αν είναι reclassification (force_edit=1), τότε άνοιξέ το για να αλλάξουμε χαρακτηρισμούς.
  const receiptsOn = !!(document.getElementById('useReceiptsSwitch') && document.getElementById('useReceiptsSwitch').checked);
  const repeatOn   = !!(document.getElementById('repeatEntrySwitch') && document.getElementById('repeatEntrySwitch').checked);

  // Επιπλέον έλεγχος: αν το summary είναι σαφώς Απόδειξη, αντιμετώπισέ το ως receipts flow
  let isReceiptSummary = false;
  try {
    const raw = (document.getElementById('summaryJsonInput')?.value || '').trim();
    if (raw) {
      const sobj = JSON.parse(raw);
      const tname = (sobj.type_name || sobj.type || '').toString().toLowerCase();
      const cat   = (sobj.category || sobj.characteristic || sobj['χαρακτηρισμός'] || '').toString().toLowerCase();
      isReceiptSummary = !!(sobj.is_receipt || tname.includes('απόδει') || tname.includes('receipt') || cat === 'αποδειξακια');
    }
  } catch(_){}


  if ((receiptsOn || isReceiptSummary) && repeatOn && !FORCE_EDIT) {
    // auto-flow αποδείξεων όταν είναι ενεργό το "Επαναληψιμη εισαγωγή"
    try {
      let raw = (document.getElementById('summaryJsonInput')?.value || '').trim();
      if (!raw || raw === '{}' || raw === 'null') {
        try { raw = JSON.stringify({{ modal_summary | tojson | safe }}); } catch(_) {}
      }
      const sobj = raw ? JSON.parse(raw) : {};
      // Κανονικοποίησε σαν απόδειξη και επιβεβαίωσε μία φορά
      const url = document.getElementById('scrapeUrlInput')?.value || '';
      (async () => {
        try {
          await RC.confirmReceiptOnce(RC.normalizeReceiptSummary(sobj), url);
          // κράτα το mode σε receipts και κάνε hard redirect για καθαρή κατάσταση
          try { localStorage.setItem('useReceiptsSwitch','1'); } catch(_){}
          const base = location.pathname + '?use_receipts=1';
          location.replace(base);
        } catch(e) {
          console.warn('auto-confirm receipt failed', e);
        }
      })();
    } catch(e) { console.warn('auto-flow receipts error', e); }
    return;
  }


  // Αλλιώς, άνοιξέ το κανονικά
  try {
    const summaryInputEl = document.getElementById('summaryJsonInput');
    if (summaryInputEl && (!summaryInputEl.value || summaryInputEl.value === '{}')) {
      summaryInputEl.value = {{ modal_summary | tojson | safe }};
    }
    const obj = JSON.parse(document.getElementById('summaryJsonInput').value || '{}');
    renderSummaryLinesFromObject(obj);
  } catch(e) { console.warn('renderSummaryLinesFromObject error', e); }

  m.style.display = 'flex';
  removeForceEditParamFromUrl();
}, 80);
{% endif %}



  {% if modal_warning %}
  const afmModal = document.getElementById('afmWarningModal');
  const afmModalBtn = document.getElementById('afmModalConfirm');
  if (afmModal && afmModalBtn){
    setTimeout(()=>{ afmModal.style.display = 'flex'; }, 50);
    afmModalBtn.addEventListener('click', function(){ afmModal.style.display = 'none'; });
  }
  {% endif %}

  // --- the rest of your existing summary wiring (no changes) ---
  if (summaryInput){
  try {
    let summaryData = JSON.parse(summaryInput.value || '{}');
    if (!Array.isArray(summaryData.lines)) summaryData.lines = [];
    summaryData.lines = summaryData.lines.map(l => {
      if (!l) return {id:'', description:'', amount:'', vat:'', category:'', vatCategory:''};
      l.id = (l.id!==undefined)?String(l.id):(l.line_id!==undefined?String(l.line_id):'');
      l.category = l.category || l.cat || l.line_category || l['κατηγορία'] || '';
      return l;
    });

    // multi-line selects
    document.querySelectorAll('#linesTableBody tr[data-line-id]').forEach(tr => {
      const lid = String(tr.dataset.lineId || '');
      const sel = tr.querySelector('select.expense-category');
      if (!sel) return;
      let existing = summaryData.lines.find(x => String(x.id) === lid);
      if (!existing){
        existing = {id: lid, category: ''};
        summaryData.lines.push(existing);
      }
      sel.value = existing.category || '';
      sel.addEventListener('change', function(){ existing.category = sel.value; summaryInput.value = JSON.stringify(summaryData); });
    });

    // single-line buttons
    const singleLine = document.getElementById('singleLine');
    if (singleLine){
      const lid = String(singleLine.dataset.lineId || '');
      let existing = summaryData.lines.find(x => String(x.id) === lid);
      if (!existing){
        existing = {id: lid, category: ''};
        summaryData.lines.push(existing);
      }
      const buttons = document.querySelectorAll('#categoryButtons .category-btn');
      function markActive(cat){
        buttons.forEach(b => {
          b.classList.toggle('bg-sky-600', b.dataset.cat === cat);
          b.classList.toggle('text-white', b.dataset.cat === cat);
        });
      }
      if (existing.category) markActive(existing.category);
      buttons.forEach(btn => {
        btn.addEventListener('click', function(){
          const cat = this.dataset.cat;
          existing.category = (existing.category === cat) ? '' : cat;
          markActive(existing.category);
          summaryInput.value = JSON.stringify(summaryData);
        });
      });
      const clearBtn = document.getElementById('clearCategory');
      clearBtn?.addEventListener('click', function(){
        existing.category = '';
        markActive('');
        summaryInput.value = JSON.stringify(summaryData);
      });
    }
    summaryInput.value = JSON.stringify(summaryData);
  } catch(e){
    console.warn('summary JSON parse/normalize error', e);
  }
}


  // --- the table / datatables logic code (kept unchanged) ---
  const hasTable = document.querySelector('.summary-table') !== null;
  if (hasTable){
    const jq = window.jQuery;
    const dtAvail = jq && jq.fn && jq.fn.dataTable;
    if (dtAvail){
      try {
        const dt = $('.summary-table').DataTable({
          paging: true,
          scrollY: '55vh',
          scrollX: true,
          scrollCollapse: true,
          fixedHeader: { header: true, headerOffset: 0 },
          colReorder: true,
          autoWidth: false,
          columnDefs: [{ orderable: false, targets: 0 }]
        });
        if (typeof dt.colResize === 'function') {
          try { dt.colResize({ resizeMode: 'flex' }); } catch(e){ console.warn('colResize failed', e); }
        }
        const globalSearch = document.getElementById('globalSearch');
        if (globalSearch){
          globalSearch.addEventListener('input', function(){ dt.search(this.value).draw(); });
        }
        setTimeout(()=>{ try{ dt.columns.adjust().draw(); }catch(e){} }, 120);
      } catch(e){
        console.warn('DataTables init failed — falling back', e);
      }
    } else {
      const globalSearch = document.getElementById('globalSearch');
      if (globalSearch){
        globalSearch.addEventListener('input', function(){
          const q = this.value.toLowerCase();
          document.querySelectorAll('.summary-table tbody tr').forEach(tr => {
            tr.style.display = tr.textContent.toLowerCase().indexOf(q) !== -1 ? '' : 'none';
          });
        });
      }
    }

    try {
      const anyCheckbox = document.querySelector('input[name="delete_mark"]');
      if (anyCheckbox){
        const firstTh = document.querySelector('.summary-table thead th');
        if (firstTh && !document.getElementById('selectAll')){
          const chk = document.createElement('input');
          chk.type = 'checkbox'; chk.id = 'selectAll'; chk.title = 'Επιλογή όλων';
          chk.style.marginRight = '6px';
          firstTh.prepend(chk);
          chk.addEventListener('change', function(){ document.querySelectorAll('input[name="delete_mark"]').forEach(cb => cb.checked = this.checked); });
        }
        const headers = Array.from(document.querySelectorAll('.summary-table thead th')).map(h => h.innerText.trim().toLowerCase());
        let markIdx = headers.findIndex(h => h.includes('mark'));
        if (markIdx === -1) markIdx = headers.findIndex(h => h.includes('αφμ') || h.includes('afm'));
        if (markIdx >= 0){
          document.querySelectorAll('.summary-table tbody tr').forEach(row => {
            const cb = row.querySelector('input[name="delete_mark"]');
            if (cb){
              const td = row.querySelectorAll('td')[markIdx];
              if (td){
                const v = td.innerText.trim();
                if (v) cb.value = v;
              }
            }
          });
        }
      }
    } catch(e){ console.warn('select-all / mark mapping error', e); }
  }

  // --- new: restore table / reload when markInput cleared ---
  (function wireRobustClearRestore(){
    const mi = (typeof markInput !== 'undefined' && markInput) ? markInput : document.getElementById('markInput');
    if (!mi) return;

    let t = null;
    let lastVal = mi.value || '';

    function restoreAllRowsAndUi(){
      try {
        if (window.jQuery && jQuery.fn && jQuery.fn.dataTable) {
          try {
            const dt = $('.summary-table').DataTable();
            dt.search('').columns().search('').draw();
            try {
              dt.rows().nodes().to$().each(function(){ this.style.display = ''; });
            } catch(e){ /* ignore */ }
            try { dt.columns.adjust().draw(false); } catch(e){ /* ignore */ }
          } catch(e) {
            console.warn('DataTables restore failed, falling back to DOM restore', e);
            document.querySelectorAll('.summary-table tbody tr').forEach(tr => tr.style.display = '');
          }
        } else {
          document.querySelectorAll('.summary-table tbody tr').forEach(tr => tr.style.display = '');
        }

        const selectAll = document.getElementById('selectAll') || document.querySelector('.summary-table thead input[type="checkbox"]#selectAll');
        if (selectAll) selectAll.checked = false;

        const evt = new Event('tableRestored');
        document.querySelectorAll('.summary-table').forEach(t => t.dispatchEvent(evt));
      } catch(err){
        console.warn('restoreAllRowsAndUi failed', err);
      }
    }


document.addEventListener('DOMContentLoaded', function(){
  try {
    const m = document.getElementById('summaryModal');
    if(m && (m.style.display === 'flex' || getComputedStyle(m).display !== 'none')){
      // small timeout to let template-rendered inner HTML settle
      setTimeout(()=>{ try { prefillSummaryModal(); } catch(e){ console.warn(e); } }, 40);
    }
  } catch(e){ /* ignore */ }
});
    function maybeRestore(){
      clearTimeout(t);
      t = setTimeout(()=>{
        try {
          const v = (mi.value || '').trim();
          if (v === '' && (lastVal && lastVal.trim() !== '')) {
            try {
              if (typeof INITIAL_MARK !== 'undefined' && INITIAL_MARK && INITIAL_MARK.trim() !== '') {
                const cur = new URL(window.location.href);
                if (cur.searchParams.has('mark') || cur.searchParams.has('force_edit')) {
                  window.location = SEARCH_BASE_URL;
                  return;
                }
              }
            } catch(e){ /* ignore URL errors and fallthrough to client restore */ }

            restoreAllRowsAndUi();
          }
          lastVal = v;
        } catch(e){
          console.warn(e);
        }
      }, 150);
    }

    mi.addEventListener('input', maybeRestore);
    mi.addEventListener('keyup', maybeRestore);
    mi.addEventListener('paste', function(){ setTimeout(maybeRestore, 50); });
    mi.addEventListener('cut', function(){ setTimeout(maybeRestore, 50); });
    mi.addEventListener('blur', maybeRestore);

    let pollInterval = null;
    try {
      pollInterval = setInterval(() => {
        const current = (mi.value || '').trim();
        if (current !== (lastVal || '').trim()) {
          maybeRestore();
        }
      }, 300);

      window.addEventListener('beforeunload', () => {
        if (pollInterval) clearInterval(pollInterval);
      });
    } catch(e){
    }
  })();

  // ----- SCRAPER integration: auto call endpoint when URL provided and show modal -----
  // Add a handler: when receipts switch ON and user submits form -> call /api/scrape_receipt and show modal
  // ====================== RECEIPTS SCRAPE FLOW ======================
document.getElementById('markSearchForm')?.addEventListener('submit', async function (evt) {
  if (useReceiptsSwitch && useReceiptsSwitch.checked) {

    // --- de-dupe receipts submit (scrape) ---
    // --- de-dupe receipts submit (scrape) ---
  const form = evt.currentTarget;
  if (form && form.dataset.receiptsSubmitting === '1') {
    evt.preventDefault();
    return;
  }
  if (form) form.dataset.receiptsSubmitting = '';
  if (form) form.dataset.receiptsSubmitting = '1';

evt.preventDefault();
    const url = (urlInput && urlInput.value) ? urlInput.value.trim() : '';
    if (!url) {
      showFlash('Εισάγετε URL για αποδείξεις.', 'error');
      return;
    }

    try {
      const res = await fetch('/api/scrape_receipt', {
        method: 'POST',
        credentials: 'same-origin',
        headers: { 'Content-Type': 'application/json', 'X-Requested-With': 'XMLHttpRequest' },
        body: JSON.stringify({ url: url })
      });

      const j = await res.json().catch(() => null);
      if (!res.ok || !j || j.ok === false) {
        const msg = j && (j.error || j.message) ? (j.error || j.message) : ('Server ' + (res.status || ''));
        showFlash('Σφάλμα scraper: ' + msg, 'error', 6000);
        return;
      }

      if (j && j.is_invoice === true) {
  openReceiptWarning('Το URL φαίνεται να περιέχει Τιμολόγιο — δεν θα αποθηκευτεί ως Απόδειξη. Έλεγξε το παραστατικό.');
  return; // STOP
        }
        // ---- Έλεγχος έτους απόδειξης vs ενεργή χρήση (modal + STOP)
try {
  // 1) Πάρε ενεργή χρήση από ACTIVE_YEAR ή από το backend (fallback)
  const activeYear = await getActiveFiscalYear();

  // 2) Εξήγαγε issueYear από την απόκριση του scraper
  let issueYear = null;
  if (j && j.issue_year != null && String(j.issue_year).trim() !== '') {
    // δέξου είτε καθαρό έτος είτε π.χ. "2025"
    const m = String(j.issue_year).match(/\b(19|20)\d{2}\b/);
    issueYear = m ? m[0] : String(j.issue_year);
  } else if (j) {
    const anyDate = j.issue_date || j.issueDate || j.date || '';
    if (typeof anyDate === 'string') {
      const m = anyDate.match(/\b(19|20)\d{2}\b/);
      if (m) issueYear = m[0];
    }
  }

  // 3) Αν δεν ταιριάζουν -> δείξε modal και σταμάτα
  if (activeYear && issueYear && String(issueYear) !== String(activeYear)) {
    openReceiptWarning(`Προσοχή: Η απόδειξη είναι του ${issueYear}, ενώ η ενεργή χρήση είναι ${activeYear}. Η διαδικασία μπλοκάρεται.`);
    return; // STOP
  }
} catch (_) {
  /* αν αποτύχει ο έλεγχος, δεν μπλοκάρουμε σιωπηλά */
}


      // Δημιουργία αυξανόμενου MARK 15 ψηφίων (από το backend)
      const markRes = await fetch('/api/next_receipt_mark', { credentials: 'same-origin' });
      const markData = await markRes.json().catch(() => null);
      const nextMark = (markData && markData.mark) ? markData.mark : '';

      // Prepare summary object για modal
      const summaryObj = {
        mark: nextMark,
        AA: j.progressive_aa || '',
        AFM_issuer: j.issuer_vat || '',
        Name: j.issuer_name || '',
        issueDate: j.issue_date || '',
        type_name: 'ΑΠΟΔΕΙΞΗ',
        totalValue: j.total_amount || '',
        totalNetValue: j.total_amount || '',
        totalVatAmount: (j.raw && (j.raw.totalVatAmount || j.raw.totalVat)) || '',
        lines: []
      ,
  type: 'ΑΠΟΔΕΙΞΗ',
  category: 'αποδειξακια',
  is_receipt: true,
  number: (j.progressive_aa || '')};

      if (j.raw && Array.isArray(j.raw.lines) && j.raw.lines.length) {
        j.raw.lines.forEach((l, idx) => {
          summaryObj.lines.push({
            id: l.id || ('r' + idx),
            amount: l.amount || l.lineTotal || '',
            vat: l.vat || l.vatRate || '',
            vatCategory: l.vatCategory || l.vat_category || '',
            description: l.description || l.desc || ''
          });
        });
      } else {
        summaryObj.lines.push({
          id: 'r0',
          amount: j.total_amount || '',
          vat: (j.raw && (j.raw.vat || '')) || '',
          vatCategory: (j.raw && (j.raw.vatCategory || '')) || '',
          description: (j.raw && (j.raw.description || '')) || ''
        });
      }

      // Populate modal inputs
      const summaryInput = document.getElementById('summaryJsonInput');
      if (summaryInput) summaryInput.value = JSON.stringify(summaryObj);


      document.getElementById('scrapeUrlField')?.setAttribute('value', url);
      const desiredCat = CUSTOMER_CATEGORIES.includes('αποδειξακια')
        ? 'αποδειξακια'
        : (CUSTOMER_CATEGORIES[0] || '');
      document.getElementById('scrapeCategoryField')?.setAttribute('value', desiredCat);
      document.getElementById('scrapeForceField')?.setAttribute('value', 'false');

      // Ενημέρωση modal
      const modal = document.getElementById('summaryModal');
      if (modal) {
        // ensure populate code runs (some populate watchers poll or listen for modal display)
        // prefer calling RC_forcePopulateSummaryModal if present
        if (window.RC_forcePopulateSummaryModal) {
          try { window.RC_forcePopulateSummaryModal(); } catch(e){ console.warn('RC_forcePopulateSummaryModal failed', e); }
        }
        if (!(window.__RC_FLAGS && window.__RC_FLAGS.autoHandled)) { modal.style.display = 'flex'; }
        if (!(window.__RC_FLAGS && window.__RC_FLAGS.autoHandled)) { showFlash('Λήφθηκε απόδειξη — ελέγξτε τα στοιχεία και πατήστε "Αποθήκευση στο Cache".', 'success', 5000); }
      }

    } catch (err) {
      console.error('scrape_receipt error', err);
      showFlash('Σφάλμα scraper: ' + (err.message || err), 'error', 6000);
    }
  }
});


  // Intercept "Αποθήκευση στο Cache" to perform AJAX save for scraped receipts
  // intercept saveSummaryForm submit when scrapeUrlField is present
// --- replace the previous payload construction + fetch with this robust version ---
document.getElementById('saveSummaryForm')?.addEventListener('submit', async function(e){
  const scrapeUrl = document.getElementById('scrapeUrlField')?.value || '';
  if(!scrapeUrl) return; // let normal (invoice) flow proceed
  e.preventDefault();

  let summary = {};
  try {
    summary = JSON.parse(document.getElementById('summaryJsonInput').value || '{}');
  } catch(err){
    console.warn('Failed parsing summaryJsonInput', err);
    alert('Σφάλμα: άκυρα δεδομένα παραστατικού.');
    return;
  }

  summary.is_receipt = true;
  if (!summary.category || String(summary.category).trim() === '') summary.category = 'αποδειξακια';
  if (!summary.type || String(summary.type).trim() === '') summary.type = 'ΑΠΟΔΕΙΞΗ';
  if (!summary.type_name || String(summary.type_name).trim() === '') summary.type_name = 'Απόδειξη';

  const aaCoalesce = summary.number || summary.AA || summary.aa || summary.progressive_aa || '';
  summary.number = aaCoalesce;

  if (!Array.isArray(summary.lines)) summary.lines = [];
  summary.lines = summary.lines.map((l, i) => ({
    id: (l && (l.id || l.line_id)) ? String(l.id || l.line_id) : ('r' + i),
    description: (l && (l.description || l.desc)) || '',
    amount: (l && (l.amount || l.lineTotal || l.total)) || '',
    vat: (l && (l.vat || l.vatRate)) || '',
    vatCategory: (l && (l.vatCategory || l.vat_category)) || '',
    category: (l && l.category) || ''
  }));

  try {
    const res = await fetch('/save_summary', {
      method: 'POST',
      credentials: 'same-origin',
      headers: { 'Content-Type': 'application/json', 'X-Requested-With': 'XMLHttpRequest' },
      body: JSON.stringify(summary)
    });
    if (!res.ok) {
      const t = await res.text().catch(()=>'');
      alert('Αποτυχία αποθήκευσης (HTTP ' + res.status + '): ' + t);
      return;
    }
    try { document.getElementById('summaryModal').style.display = 'none'; } catch(_) {}
    window.location = window.location.pathname;
  } catch (err) {
    console.error('save_summary AJAX error', err);
    alert('Σφάλμα αποθήκευσης: ' + (err.message || err));
  }
});

document.getElementById('saveSummaryForm')?.addEventListener('submit', async function(e){
  const scrapeUrl = document.getElementById('scrapeUrlField')?.value || '';
  if(!scrapeUrl) return; // allow normal server flow for invoice flow
  e.preventDefault();

  // parse summary from hidden input
  let summary = {};
  try {
    summary = JSON.parse(document.getElementById('summaryJsonInput').value || '{}');
  } catch(err){
    console.warn('Failed parsing summaryJsonInput', err);
    showFlash('Σφάλμα: άκυρα δεδομένα παραστατικού.', 'error');
    return;
  }

  // robust AFM extraction (try many variants)
  const afmFromSummary = (summary && (summary.AFM_issuer || summary.AFM || summary.issuer_vat || summary.issuerVat || summary.issuer_vat)) ||
                         (summary && summary.raw && (summary.raw.issuer_vat || summary.raw.issuerVat || summary.raw.AFM || summary.raw.AFM_issuer));
  const afmVal = (typeof VAT !== 'undefined' && VAT) ? VAT : (afmFromSummary ? String(afmFromSummary).trim() : '');

  // robust year extraction: prefer ACTIVE_YEAR, then summary.year, then parse issueDate, then fallback to current year
  let yearVal = null;
  try {
    if (typeof ACTIVE_YEAR !== 'undefined' && ACTIVE_YEAR) yearVal = String(ACTIVE_YEAR);
    else if (summary && (summary.year || summary.Year)) yearVal = String(summary.year || summary.Year);
    else if (summary && summary.issueDate) {
      const parts = (summary.issueDate || '').split('/');
      if (parts.length >= 3) yearVal = parts[2];
    }
    if (!yearVal) yearVal = String((new Date()).getUTCFullYear());
  } catch(e){
    yearVal = String((new Date()).getUTCFullYear());
  }

  // final mark
  const markVal = summary.mark || document.getElementById('scrapeUrlField')?.dataset.mark || '';

  // if afm missing -> abort with client message (server requires AFM or active session)
  if (!afmVal) {
    console.warn('confirm_receipt abort: missing AFM', { summary });
    showFlash('Αδύνατο να αποθηκευτεί: λείπει AFM του ενεργού πελάτη. Επιλέξτε ενεργό πελάτη ή βεβαιωθείτε ότι το παραστατικό περιέχει ΑΦΜ.', 'error', 7000);
    return;
  }

  const payload = {
    url: scrapeUrl,
    summary: summary,
    force: (document.getElementById('scrapeForceField')?.value === 'true'),
    category: 'αποδειξακια',
    afm: afmVal,
    year: String(yearVal),
    mark: (summary.mark || markVal || '')
  };

  console.log('[RC-DEBUG] FETCH -> /api/confirm_receipt called', '/api/confirm_receipt', payload);

  // send to backend
  try {
    const res = await fetch('/api/confirm_receipt', {
      method: 'POST',
      credentials: 'same-origin',
      headers: {'Content-Type':'application/json','X-Requested-With':'XMLHttpRequest'},
      body: JSON.stringify(payload)
    });
    const j = await res.json().catch(()=>null);
    if(!res.ok || !j || !j.ok){
      console.warn('confirm_receipt failed', res.status, j);
      showFlash('Σφάλμα αποθήκευσης: ' + ((j && j.error) ? j.error : ('Server ' + (res.status || ''))) , 'error', 7000);
      return;
    }
    showFlash('Αποθηκεύτηκε η απόδειξη (excel + json).', 'success');
    document.getElementById('summaryModal').style.display = 'none';
    // clean hidden fields
    document.getElementById('scrapeUrlField').value = '';
    document.getElementById('scrapeForceField').value = 'false';
  } catch(err){
    console.error('confirm_receipt fetch error', err);
    showFlash('Σφάλμα δικτύου κατά την αποθήκευση.', 'error');
  }
});

// --- Fix: on page load, populate modal if summaryJsonInput already contains summary JSON ---
// This replaces a missing populateSummaryModal call and uses the populate watcher (RC_forcePopulateSummaryModal) if available.
// Robust startup: only show summary modal if summaryJsonInput actually contains meaningful data
document.addEventListener("DOMContentLoaded", function(){
  try {
    const summaryEl = document.getElementById("summaryJsonInput");
    const modal = document.getElementById("summaryModal");
    if (!summaryEl) return;

    let obj = {};
    try { obj = JSON.parse(summaryEl.value || '{}'); } catch(e){ obj = {}; }

    function isMeaningful(o){
      if (!o || typeof o !== 'object') return false;

      // quick acceptors: important single fields
      const important = ['mark','MARK','AFM_issuer','AFM','totalValue','totalNetValue','total_amount','issueDate','issue_date','progressive_aa','AA'];
      for (const k of important) {
        if (o[k] !== undefined && o[k] !== null && String(o[k]).trim() !== '') return true;
      }

      // if lines array exists and has at least one line with some non-empty field -> accept
      if (Array.isArray(o.lines) && o.lines.length) {
        for (const ln of o.lines) {
          if (!ln) continue;
          if ( (ln.description && String(ln.description).trim() !== '') ||
               (ln.amount && String(ln.amount).trim() !== '') ||
               (ln.id && String(ln.id).trim() !== '') ) return true;
        }
      }

      // fallback: if object has more than one non-empty key -> accept
      const nonEmptyKeys = Object.keys(o).filter(k => {
        try { return o[k] !== null && o[k] !== undefined && String(o[k]).trim() !== ''; } catch(e){ return false; }
      });
      if (nonEmptyKeys.length > 1) return true;

      return false;
    }

    if (isMeaningful(obj)) {
      // ask the populate watcher to run (if available), else run a safe local populate
      if (window.RC_forcePopulateSummaryModal) {
        try { window.RC_forcePopulateSummaryModal(); } catch(e){ console.warn('RC_forcePopulateSummaryModal failed', e); }
      } else {
        // try to populate basic fields if populate function not present
        try {
          if (typeof populateSummaryModal === 'function') try { populateSummaryModal(obj); } catch(_) {}
        } catch(_) {}
      }

      if (modal) if (!(window.__RC_FLAGS && window.__RC_FLAGS.autoHandled)) { modal.style.display = 'flex'; }
    } else {
      // ensure modal remains hidden on load
      if (modal) modal.style.display = 'none';
    }
  } catch(e){
    console.warn('startup populate summary failed', e);
  }
});



  // This expects rows to have 'input[type="radio"][name="active_name"]' and row id pattern cred-row-<name>
  document.querySelectorAll('tr[id^="cred-row-"]').forEach(tr=>{
    tr.addEventListener('dblclick', function(e){
      try {
        const radio = tr.querySelector('input[type="radio"][name="active_name"]');
        if(radio){
          radio.checked = true;
          // also give visual feedback (optional)
          tr.classList.add('bg-gray-100');
          setTimeout(()=>tr.classList.remove('bg-gray-100'), 600);
        }
      } catch(err){ console.warn('dblclick select radio failed', err); }
    });
  });

});

// διαβάζει το mapping από τα 5 select του modal
function readMappingFromUI(){
  const out = {};
  document.querySelectorAll('#repeatMappingList select[data-vat]').forEach(sel=>{
    out[sel.dataset.vat] = sel.value || '';
  });
  return out;
}

async function saveRepeatModal(){
  const mapping = readMappingFromUI();
  const NEED = ["0%","6%","13%","17%","24%"];
  const missing = NEED.filter(k => !mapping[k]);
  const hint = document.getElementById('charMissingHint');
  if (missing.length){
    if(hint){ hint.style.display=''; hint.textContent = 'Συμπλήρωσε κατηγορία για: ' + missing.join(', '); }
    return;
  }

  const sel = document.getElementById('charProfileSelect');
  const profileName = sel && sel.value ? sel.value : "";

  const res = await fetch('/api/repeat_entry/save', {
    method:'POST',
    headers:{'Content-Type':'application/json'},
    credentials:'same-origin',
    body: JSON.stringify({
      vat: VAT,
      enabled: true,
      mapping,
      profile_name: profileName
    })
  });

  const j = await res.json().catch(()=>null);
  if(!j || !j.ok){
    if(hint){ hint.style.display=''; hint.textContent = (j && j.error) ? j.error : 'Αποτυχία αποθήκευσης ρυθμίσεων επαναληπτικής εισαγωγής.'; }
    return;
  }

  // Μήνυμα επιτυχίας
  alert('Ενημερώθηκε η ρύθμιση επαναληπτικής εισαγωγής.');

  // Κλείσε modal
  document.getElementById('repeatMappingModal').style.display = 'none';

  // Αναγραφή ενεργού προφίλ επάνω από το toggle
  const activeName = j.repeat_entry?.profile_name || profileName || "";
  setActiveProfileHint(activeName);
  const sw = document.getElementById('repeatEntrySwitch');
  if (sw) sw.checked = true;
}

document.getElementById('repeatModalSave')?.addEventListener('click', async ()=>{
  const listBox = document.getElementById('repeatMappingList');
  const hint = document.getElementById('charMissingHint');
  const sel  = document.getElementById('charProfileSelect');
  const VAT  = "{{ vat or '' }}";

  // διάβασμα mapping από UI
  const out = {};
  const missing = [];
  listBox.querySelectorAll('select[data-vat]').forEach(sel=>{
    const k = sel.dataset.vat;
    const v = (sel.value || '').trim();
    if(!v) missing.push(k);
    out[k] = v;
  });
  if(missing.length){
    hint.style.display = '';
    hint.textContent = 'Συμπλήρωσε κατηγορία για: ' + missing.join(', ');
    return;
  }
  hint.style.display = 'none'; hint.textContent = '';

  const chosenName = (sel && sel.value) ? sel.value : "";

  // αποθήκευση
  try{
    const res = await fetch('/api/repeat_entry/save', {
      method: 'POST',
      headers: {'Content-Type':'application/json'},
      credentials: 'same-origin',
      body: JSON.stringify({
        vat: VAT,
        enabled: true,
        mapping: out,              // πάντα 0/6/13/17/24
        profile_name: chosenName   // ζητάμε να το σώσει
      })
    });
    const j = await res.json();
    if(!res.ok || !j.ok){
      const msg = j && j.error ? j.error : 'Αποτυχία αποθήκευσης ρυθμίσεων επαναληπτικής εισαγωγής.';
      hint.style.display = ''; hint.textContent = msg;
      return;
    }

    // κλείσιμο modal
    document.getElementById('repeatMappingModal').style.display = 'none';

    // ενημέρωση hint επάνω από το toggle
    const activeName = (j.repeat_entry && j.repeat_entry.profile_name) || chosenName || "";
    setActiveProfileHint(activeName);

    // μικρό success toast
    if (typeof showFlash === 'function') showFlash('Ενημερώθηκε η ρύθμιση επαναληπτικής εισαγωγής.', 'success');

    // fallback επιμονής επιλογής (αν για οποιονδήποτε λόγο δεν σωθεί server-side)
    try { localStorage.setItem('repeatProfile:'+VAT, activeName); } catch(_){}
  }catch(e){
    hint.style.display=''; hint.textContent='Δικτυακό σφάλμα.';
  }
});
// === DEBUG SNIPPET: paste near end of your existing scripts ===
(function(){
  function safeLog(...a){ try{ console.log('[RC-DEBUG]', ...a); }catch(e){} }

  // Global JS error catcher
  window.addEventListener('error', function(e){
    safeLog('Window error', e.message, e.filename + ':' + e.lineno, e.error);
  });
  window.addEventListener('unhandledrejection', function(ev){
    safeLog('Unhandled promise rejection', ev.reason);
  });

  // Watch important DOM elements existence
  function checkDom(){
    const names = [
      'markSearchForm','useReceiptsSwitch','scrapeUrlInput',
      'summaryModal','summaryJsonInput','saveSummaryForm',
      'scrapeUrlField','scrapeCategoryField','scrapeForceField'
    ];
    const out = {};
    names.forEach(n => out[n] = !!document.getElementById(n));
    safeLog('DOM presence', out);
  }
  document.addEventListener('DOMContentLoaded', function(){ checkDom(); });

  // Hook markSearchForm submit
  const msf = document.getElementById('markSearchForm');
  if(msf){
    msf.addEventListener('submit', function(e){
      try{
        const useReceipts = !!(document.getElementById('useReceiptsSwitch') && document.getElementById('useReceiptsSwitch').checked);
        safeLog('markSearchForm.submit fired', 'useReceipts=', useReceipts, 'mark=', (document.getElementById('markInput')?.value||''), 'urlInput=', (document.getElementById('scrapeUrlInput')?.value||''));
      }catch(err){ safeLog('submit hook error', err); }
    }, true);
  } else safeLog('markSearchForm NOT FOUND');

  // Hook receipts switch changes
  const rs = document.getElementById('useReceiptsSwitch');
  if(rs){
    rs.addEventListener('change', function(e){
      safeLog('useReceiptsSwitch change, checked=', rs.checked);
      // show/hide created url input for visibility
      const ui = document.getElementById('scrapeUrlInput');
      if(ui) ui.style.outline = rs.checked ? '2px solid orange' : 'none';
    });
  } else safeLog('useReceiptsSwitch NOT FOUND');

  // Monitor fetch to /api/scrape_receipt by wrapping fetch (only for debugging)
  const origFetch = window.fetch;
  window.fetch = async function(resource, init){
    try{
      if(typeof resource === 'string' && resource.indexOf('/api/scrape_receipt') !== -1){
        safeLog('FETCH -> /api/scrape_receipt called', resource, init && init.body ? (init.body.length>100 ? init.body.slice(0,100)+'...' : init.body) : init);
      }
      if(typeof resource === 'string' && resource.indexOf('/api/confirm_receipt') !== -1){
        safeLog('FETCH -> /api/confirm_receipt called', resource, init && init.body ? (function(){ try { return JSON.parse(init.body); } catch(e){ return init.body; } })() : init);
        // Visual cue: flash border on modal
        const m = document.getElementById('summaryModal');
        if(m) { m.style.outline = '4px dashed lime'; setTimeout(()=>{ if(m) m.style.outline=''; }, 1200); }
      }
    }catch(e){ safeLog('fetch-wrap log failed', e); }
    return origFetch.apply(this, arguments);
  };

  // Hook the saveSummaryForm submit (the interceptor should already exist in your code)
  const ssf = document.getElementById('saveSummaryForm');
  if(ssf){
    ssf.addEventListener('submit', function(e){
      try{
        // show current fields
        const summaryVal = (document.getElementById('summaryJsonInput')?.value) || null;
        const scrapeUrl = document.getElementById('scrapeUrlField')?.value || null;
        const scrapeCat = document.getElementById('scrapeCategoryField')?.value || null;
        const scrapeForce = document.getElementById('scrapeForceField')?.value || null;
        safeLog('saveSummaryForm.submit (intercept) summaryPresent=', !!summaryVal, 'scrapeUrl=', scrapeUrl, 'scrapeCat=', scrapeCat, 'scrapeForce=', scrapeForce);
        // also pretty-print JSON if small
        if(summaryVal){
          try { safeLog('summary JSON', JSON.parse(summaryVal)); } catch(e){ safeLog('summary raw', summaryVal.slice(0,500)); }
        }
      }catch(err){ safeLog('saveSummaryForm submit hook error', err); }
    }, true);
  } else safeLog('saveSummaryForm NOT FOUND');

  // When modal is shown/hidden, log it
  const observer = new MutationObserver(function(muts){
    try{
      const modal = document.getElementById('summaryModal');
      if(modal){
        const style = window.getComputedStyle(modal);
        if(style.display !== 'none'){
          safeLog('summaryModal is visible');
        } else {
          // optional: safeLog('summaryModal is hidden');
        }
      }
    }catch(e){ safeLog('mutation observer err', e); }
  });
  observer.observe(document.documentElement || document.body, { attributes: true, childList: true, subtree: true });

  // Periodic sanity check: print whether modal and form are present every 2s for 6 checks
  let checks = 0;
  const interval = setInterval(function(){
    checks++;
    const present = {
      modal: !!document.getElementById('summaryModal'),
      summaryInput: !!document.getElementById('summaryJsonInput'),
      saveForm: !!document.getElementById('saveSummaryForm'),
      urlField: !!document.getElementById('scrapeUrlField')
    };
    safeLog('periodic-dom-check', present);
    if(checks>6) clearInterval(interval);
  }, 2000);

  safeLog('RC-DEBUG injected');
})();
(function(){
  function getSummaryData(){
    const input = document.getElementById('summaryJsonInput');
    if(!input) return null;
    try {
      const data = JSON.parse(input.value || '{}');
      if(!Array.isArray(data.lines)) data.lines = [];
      return { input, data };
    } catch(e) {
      return { input, data: { lines: [] } };
    }
  }

  function saveSummaryData(obj){
    if(!obj || !obj.input) return;
    obj.input.value = JSON.stringify(obj.data);
  }

  // Click on category buttons (delegation)
  document.addEventListener('click', function(ev){
    const btn = ev.target.closest && ev.target.closest('.category-btn');
    if(!btn) return;
    ev.preventDefault();
    // prevent other handlers (the "other modal" that opened)
    try { ev.stopImmediatePropagation(); } catch(e){}
    try { ev.stopPropagation(); } catch(e){}

    const lid = btn.dataset.lineId || (btn.closest('[data-line-id]') && btn.closest('[data-line-id]').dataset.lineId) || '';
    const cat = btn.dataset.cat || '';
    if(!lid) return;

    const state = getSummaryData();
    if(!state) return;
    let { data } = state;
    let line = data.lines.find(l => String(l.id || l.line_id || '') === String(lid));
    if(!line){
      line = { id: lid, category: '' };
      data.lines.push(line);
    }

    // toggle: if already set -> clear, else set
    line.category = (String(line.category || '') === String(cat)) ? '' : String(cat);

    // update button classes for that line
    document.querySelectorAll('.category-btn[data-line-id="'+CSSescape(lid)+'"]').forEach(b=>{
      b.classList.toggle('bg-sky-600', (b.dataset.cat === line.category));
      b.classList.toggle('text-white', (b.dataset.cat === line.category));
    });

    // also update corresponding select if present
    const sel = document.querySelector('select.expense-category[data-line-id="'+CSSescape(lid)+'"]');
    if(sel) try { sel.value = line.category || ''; } catch(e){}

    saveSummaryData(state);
  }, true);

  // change on line-selects
  document.addEventListener('change', function(ev){
    const sel = ev.target;
    if(!sel || !sel.matches || !sel.matches('select.expense-category')) return;
    const lid = sel.dataset.lineId || (sel.closest('[data-line-id]') && sel.closest('[data-line-id]').dataset.lineId) || '';
    if(!lid) return;
    const state = getSummaryData();
    if(!state) return;
    let { data } = state;
    let line = data.lines.find(l => String(l.id || l.line_id || '') === String(lid));
    if(!line){
      line = { id: lid, category: '' };
      data.lines.push(line);
    }
    line.category = String(sel.value || '');
    // update any buttons
    document.querySelectorAll('.category-btn[data-line-id="'+CSSescape(lid)+'"]').forEach(b=>{
      b.classList.toggle('bg-sky-600', (b.dataset.cat === line.category));
      b.classList.toggle('text-white', (b.dataset.cat === line.category));
    });
    saveSummaryData(state);
  }, true);

  // clear button (if exists)
  document.addEventListener('click', function(ev){
    const cb = ev.target.closest && ev.target.closest('#clearCategory');
    if(!cb) return;
    ev.preventDefault();
    try { ev.stopImmediatePropagation(); } catch(e){}
    const container = cb.closest('[data-line-id]') || document;
    const lid = container && container.dataset && container.dataset.lineId ? container.dataset.lineId : '';
    if(!lid) return;
    const state = getSummaryData();
    if(!state) return;
    let { data } = state;
    let line = data.lines.find(l => String(l.id || l.line_id || '') === String(lid));
    if(!line){
      line = { id: lid, category: '' };
      data.lines.push(line);
    }
    line.category = '';
    // update UI
    document.querySelectorAll('.category-btn[data-line-id="'+CSSescape(lid)+'"]').forEach(b=>{
      b.classList.remove('bg-sky-600','text-white');
    });
    const sel = document.querySelector('select.expense-category[data-line-id="'+CSSescape(lid)+'"]');
    if(sel) sel.value = '';
    saveSummaryData(state);
  }, true);

  // Ensure hidden input is up-to-date before normal form submit
  const saveForm = document.getElementById('saveSummaryForm');
  if(saveForm){
    saveForm.addEventListener('submit', function(ev){
      // just ensure input is stringified (handlers already update it live)
      const s = getSummaryData();
      if(s) saveSummaryData(s);
      // allow normal submit (server-side will persist)
    });
  }

  // small CSS.escape fallback used above
  function CSSescape(s){
    if(window.CSS && CSS.escape) return CSS.escape(s);
    return String(s).replace(/([ #;?%&,.+*~\':"!^$[\]()=>|\/@])/g,'\\$1');
  }
})();

(function RC_AUTO_INJECT_SUMMARY_MODAL(){
  try {
    console.log('[RC-DEBUG] periodic-dom-check starting');

    function exists(id){ return !!document.getElementById(id); }

    const needs = {
      modal: exists('summaryModal'),
      summaryInput: exists('summaryJsonInput'),
      saveForm: exists('saveSummaryForm'),
      urlField: exists('scrapeUrlField')
    };
    console.log('[RC-DEBUG] DOM presence (before inject)', needs);

    if (needs.modal && needs.summaryInput && needs.saveForm) {
      console.log('[RC-DEBUG] All required DOM elements present, no injection needed');
      return;
    }

    // Build modal HTML (minimal, matches server-side expected IDs)
    const modalHtml = `
<div id="summaryModal" class="fixed inset-0 flex items-center justify-center bg-black/40 z-50 overflow-auto p-4" style="display:none;">
  <div class="bg-white rounded-lg shadow-lg w-full max-w-6xl p-6">
    <div class="flex justify-between items-center mb-4">
      <h3 class="text-lg font-semibold">Περίληψη Παραστατικού - <span id="summaryModalMark">MARK</span></h3>
      <button id="modalCloseX" class="text-gray-500 text-xl font-bold">✕</button>
    </div>

    <div class="grid grid-cols-1 md:grid-cols-2 gap-3 mb-4">
      <div><strong>Α/Α Παραστατικού</strong><div id="summary_AA"></div></div>
      <div><strong>ΑΦΜ</strong><div id="summary_AFM"></div></div>
      <div><strong>Επωνυμία</strong><div id="summary_Name"></div></div>
      <div><strong>Ημερομηνία</strong><div id="summary_issueDate"></div></div>
      <div><strong>Τύπος Παραστατικού</strong><div id="summary_type_name"></div></div>
      <div><strong>Καθαρή Αξία</strong><div id="summary_totalNetValue"></div></div>
      <div><strong>ΦΠΑ</strong><div id="summary_totalVatAmount"></div></div>
      <div><strong>Σύνολο</strong><div id="summary_totalValue"></div></div>
    </div>

    <h4 class="font-medium mt-4 mb-2">Γραμμές Παραστατικού (για χαρακτηρισμό)</h4>
    <div id="summaryLinesContainer" class="overflow-auto max-h-96 border rounded p-2"></div>

    <div class="mt-4 flex justify-between items-center">
      <div class="text-sm text-gray-600">Σημείωση: οι κατηγορίες προέρχονται από τα settings του πελάτη.</div>
      <div class="flex justify-end gap-2">
        <form method="POST" action="{{ url_for('save_summary') }}" id="saveSummaryForm">
          <input type="hidden" name="summary_json" id="summaryJsonInput" value='{}'>
          <button type="submit" class="bg-sky-600 text-white px-3 py-2 rounded">Αποθήκευση στο Cache</button>
          <input type="hidden" id="scrapeUrlField" name="scrape_url" value="">
          <input type="hidden" id="scrapeCategoryField" name="scrape_category" value="">
          <input type="hidden" id="scrapeForceField" name="scrape_force" value="false">
        </form>
        <button id="modalCloseBtn" class="px-3 py-2 border rounded">Κλείσιμο</button>
      </div>
    </div>
  </div>
</div>`.trim();

    // Inject into document.body
    const wrapper = document.createElement('div');
    wrapper.innerHTML = modalHtml;
    // append at end of body so it does not break layout
    document.body.appendChild(wrapper.firstChild);

    // wire close buttons to hide modal (same behavior as original)
    function hideModal(){
      const m = document.getElementById('summaryModal');
      if (m) m.style.display = 'none';
      try { history.replaceState(null, '', location.pathname + (location.search || '') + location.hash); } catch(e){}
    }
    document.getElementById('modalCloseX')?.addEventListener('click', hideModal);
    document.getElementById('modalCloseBtn')?.addEventListener('click', hideModal);

    // Re-check presence
    const needs_after = {
      modal: exists('summaryModal'),
      summaryInput: exists('summaryJsonInput'),
      saveForm: exists('saveSummaryForm'),
      urlField: exists('scrapeUrlField')
    };
    console.log('[RC-DEBUG] DOM presence (after inject)', needs_after);
    console.log('[RC-DEBUG] Auto-injection done — the client flow should now find the modal and form.');

  } catch (e) {
    console.error('[RC-DEBUG] auto-inject error', e);
  }
})();
(function RC_POPULATE_SUMMARY_MODAL(){
  try {
    console.log('[RC-DEBUG] summary-populate init');

    const summaryInput = document.getElementById('summaryJsonInput');
    const modal = document.getElementById('summaryModal');
    const markEl = document.getElementById('summaryModalMark');
    const aaEl = document.getElementById('summary_AA');
    const afmEl = document.getElementById('summary_AFM');
    const nameEl = document.getElementById('summary_Name');
    const issueEl = document.getElementById('summary_issueDate');
    const typeEl = document.getElementById('summary_type_name');
    const netEl = document.getElementById('summary_totalNetValue');
    const vatEl = document.getElementById('summary_totalVatAmount');
    const totEl = document.getElementById('summary_totalValue');
    const linesContainer = document.getElementById('summaryLinesContainer');

    if (!summaryInput) {
      console.warn('[RC-DEBUG] summaryJsonInput NOT FOUND — modal will not populate');
      return;
    }
    if (!modal) {
      console.warn('[RC-DEBUG] summaryModal NOT FOUND — abort populate watcher');
      return;
    }

    let lastVal = '';
    function safeText(node, v){
      if(!node) return;
      node.textContent = (v === null || v === undefined) ? '' : String(v);
    }

    function renderLines(lines){
      if(!linesContainer) return;
      linesContainer.innerHTML = '';
      if(!Array.isArray(lines) || lines.length === 0){
        const p = document.createElement('div'); p.className = 'p-2 text-sm text-gray-600'; p.textContent = 'Δεν βρέθηκαν γραμμές.';
        linesContainer.appendChild(p);
        return;
      }

      // build a small table
      const tbl = document.createElement('table');
      tbl.className = 'w-full text-sm';
      tbl.style.borderCollapse = 'collapse';
      const thead = document.createElement('thead');
      thead.innerHTML = '<tr><th class="p-1 border text-left">#</th><th class="p-1 border text-left">Περιγραφή</th><th class="p-1 border text-right">Ποσό</th><th class="p-1 border text-right">ΦΠΑ</th></tr>';
      tbl.appendChild(thead);
      const tbody = document.createElement('tbody');
      lines.forEach((ln, idx) => {
        const tr = document.createElement('tr');
        tr.innerHTML = `<td class="p-1 border text-left">${idx+1}</td>
                        <td class="p-1 border text-left">${(ln.description||ln.desc||'').toString().slice(0,200)}</td>
                        <td class="p-1 border text-right">${ln.amount||ln.lineTotal||''}</td>
                        <td class="p-1 border text-right">${ln.vat||ln.vatRate||''}</td>`;
        tbody.appendChild(tr);
      });
      tbl.appendChild(tbody);
      linesContainer.appendChild(tbl);
    }

    function populateOnce(){
      try {
        const v = (summaryInput.value || '').trim();
        if (!v) {
          // nothing to show
          return;
        }
        if (v === lastVal) return;
        lastVal = v;
        let obj = {};
        try { obj = JSON.parse(v); } catch(err){
          console.warn('[RC-DEBUG] failed parsing summaryJsonInput JSON', err, v);
          return;
        }
        console.log('[RC-DEBUG] populate modal from summary JSON', obj);

        safeText(markEl, obj.mark || obj.MARK || (obj.raw && obj.raw.MARK) || '');
        safeText(aaEl, obj.AA || obj.aa || obj.progressive_aa || (obj.raw && obj.raw.progressive_aa) || '');
        safeText(afmEl, obj.AFM_issuer || obj.AFM || obj.issuer_vat || (obj.raw && obj.raw.issuer_vat) || '');
        safeText(nameEl, obj.Name || obj.Name_issuer || obj.issuer_name || (obj.raw && obj.raw.issuer_name) || '');
        safeText(issueEl, obj.issueDate || obj.issue_date || (obj.raw && obj.raw.issue_date) || '');
        safeText(typeEl, obj.type_name || obj.type || (obj.raw && obj.raw.doc_type) || '');
        safeText(netEl, obj.totalNetValue || obj.total_amount || obj.totalValue || (obj.raw && obj.raw.total_amount) || '');
        safeText(vatEl, obj.totalVatAmount || (obj.raw && obj.raw.totalVatAmount) || '');
        safeText(totEl, obj.totalValue || obj.total_amount || (obj.raw && obj.raw.total_amount) || '');

        // lines
        let lines = [];
        if (Array.isArray(obj.lines) && obj.lines.length) lines = obj.lines;
        else if (obj.raw && Array.isArray(obj.raw.lines) && obj.raw.lines.length) lines = obj.raw.lines;
        else if (obj.lines && typeof obj.lines === 'object') {
          // sometimes backend sends object: try to collect values
          try {
            lines = Object.values(obj.lines).filter(x => x);
          } catch(e){}
        }
        renderLines(lines);

        // if modal is hidden, ensure it's visible when populate invoked by scraper flow
        try {
          if (modal && modal.style.display === 'none') {
            if (!(window.__RC_FLAGS && window.__RC_FLAGS.autoHandled)) { modal.style.display = 'flex'; }
          }
        } catch(e){}

      } catch(e){
        console.error('[RC-DEBUG] populateOnce error', e);
      }
    }

    // Start polling for changes to summaryJsonInput.value
    const poll = setInterval(populateOnce, 250);

    // Also populate when modal opens (observe style attribute)
    const obs = new MutationObserver(muts => {
      for(const m of muts){
        if (m.type === 'attributes' && m.attributeName === 'style'){
          try { if (modal.style.display !== 'none') populateOnce(); } catch(e){}
        }
      }
    });
    try { obs.observe(modal, { attributes: true, attributeFilter: ['style'] }); } catch(e){}

    // expose a debug function on window to force populate
    window.RC_forcePopulateSummaryModal = populateOnce;

    console.log('[RC-DEBUG] summary-populate watcher started');

    // Optional: stop polling after N seconds to be tidy
    setTimeout(()=>{ clearInterval(poll); console.log('[RC-DEBUG] stopped summary-populate polling (timeout)'); }, 60*1000);

  } catch (err) {
    console.error('[RC-DEBUG] summary-populate init failed', err);
  }
})();

(function RC_FORCE_MODAL_GUARD(){
  try {
    const dbg = (...a) => { try { console.log('[RC-MODAL-GUARD]', ...a); } catch(e) {} };

    function parseSummary() {
      const el = document.getElementById('summaryJsonInput');
      if (!el) return {};
      try { return JSON.parse(el.value || '{}') || {}; } catch(e){ dbg('parseSummary JSON error', e); return {}; }
    }

    function hasMeaningfulSummary(obj) {
      if (!obj || typeof obj !== 'object') return false;
      // important single fields that guarantee modal should open
      const keys = ['mark','MARK','AFM_issuer','AFM','totalValue','totalNetValue','total_amount','issueDate','issue_date','progressive_aa','AA'];
      for (const k of keys) {
        if (obj[k] !== undefined && obj[k] !== null && String(obj[k]).trim() !== '') return true;
      }
      // check raw.* fields if present
      if (obj.raw && typeof obj.raw === 'object') {
        for (const k of ['MARK','issuer_vat','total_amount','issue_date','progressive_aa']) {
          if (obj.raw[k] !== undefined && obj.raw[k] !== null && String(obj.raw[k]).trim() !== '') return true;
        }
      }
      // lines array with at least one non-empty line
      if (Array.isArray(obj.lines) && obj.lines.length) {
        for (const ln of obj.lines) {
          if (!ln) continue;
          if ((ln.description && String(ln.description).trim() !== '') ||
              (ln.amount && String(ln.amount).trim() !== '') ||
              (ln.id && String(ln.id).trim() !== '')) return true;
        }
      }
      // fallback: object with >1 non-empty keys
      const nonEmpty = Object.keys(obj).filter(k=>{
        try { return obj[k] !== null && obj[k] !== undefined && String(obj[k]).trim() !== ''; } catch(e){ return false; }
      });
      return nonEmpty.length > 1;
    }

    function ensureModalHiddenUnlessMeaningful() {
      const modal = document.getElementById('summaryModal');
      const summaryEl = document.getElementById('summaryJsonInput');
      if (!modal || !summaryEl) { dbg('no modal/summaryEl present'); return; }

      // Force-hide now (neutralize server/client auto-show)
      try { modal.style.display = 'none'; } catch(_) {}

      // If summary becomes meaningful, show it (and populate watcher should fill fields)
      const checkAndMaybeShow = () => {
        const obj = parseSummary();
        if (hasMeaningfulSummary(obj)) {
          dbg('summary meaningful -> showing modal', obj);
          try {
            // try to trigger your populate logic if present
            if (window.RC_forcePopulateSummaryModal) {
              try { window.RC_forcePopulateSummaryModal(); } catch(e){ dbg('RC_forcePopulateSummaryModal failed', e); }
            } else if (typeof populateSummaryModal === 'function') {
              try { populateSummaryModal(obj); } catch(e){ dbg('populateSummaryModal failed', e); }
            }
            if (!(window.__RC_FLAGS && window.__RC_FLAGS.autoHandled)) { modal.style.display = 'flex'; }
          } catch(e){ dbg('show modal failed', e); }
        } else {
          // keep hidden
          dbg('summary not meaningful -> keep modal hidden');
          try { modal.style.display = 'none'; } catch(_) {}
        }
      };

      // run immediate check after tiny delay (let other init finish)
      setTimeout(checkAndMaybeShow, 60);

      // observe changes to summaryJsonInput.value (detect writes by other code)
      try {
        let lastVal = summaryEl.value || '';
        const poll = setInterval(() => {
          try {
            const cur = summaryEl.value || '';
            if (cur !== lastVal) {
              lastVal = cur;
              dbg('summaryJsonInput changed -> recheck');
              checkAndMaybeShow();
            }
          } catch(e){ dbg('poll error', e); }
        }, 200);
        // auto-stop polling after 60s
        setTimeout(()=>clearInterval(poll), 60*1000);
      } catch(e){ dbg('poll install failed', e); }

      // observe modal style changes by others: if someone tries to open it while summary not meaningful, immediately hide
      try {
        const mo = new MutationObserver(muts => {
          try {
            const obj = parseSummary();
            if (!hasMeaningfulSummary(obj)) {
              const modalEl = document.getElementById('summaryModal');
              if (modalEl) {
                const disp = window.getComputedStyle(modalEl).display;
                if (disp !== 'none') {
                  dbg('modal was opened by other code while summary not meaningful -> hiding it');
                  modalEl.style.display = 'none';
                }
              }
            }
          } catch(e){ dbg('mutation observer callback error', e); }
        });
        const modalNode = document.getElementById('summaryModal');
        if (modalNode) mo.observe(modalNode, { attributes: true, attributeFilter: ['style', 'class'] });
      } catch(e){ dbg('mutation observer install failed', e); }
    }

    // Run after DOM ready (also run if DOM already ready)
    if (document.readyState === 'loading') {
      document.addEventListener('DOMContentLoaded', ensureModalHiddenUnlessMeaningful);
    } else {
      setTimeout(ensureModalHiddenUnlessMeaningful, 10);
    }

    dbg('RC_FORCE_MODAL_GUARD installed');
  } catch(err) {
    try { console.error('[RC-MODAL-GUARD] init failed', err); } catch(e){}
  }
})();

document.addEventListener('click', function(ev){
  const btn = ev.target.closest('.category-btn');
  if(!btn) return;

  // 1) Αποτροπή bubbling για να μην ανοίγει άλλο modal
  ev.preventDefault();
  try { ev.stopImmediatePropagation(); } catch(e){}
  try { ev.stopPropagation(); } catch(e){}

  // 2) Ενημέρωση κουμπιών (UI)
  const lineId = btn.dataset.lineId;
  const cat = btn.dataset.cat;
  const siblings = btn.parentElement.querySelectorAll('.category-btn');
  siblings.forEach(s => s.classList.remove('bg-sky-600','text-white'));
  btn.classList.add('bg-sky-600','text-white');

  // 3) Ενημέρωση του select για compatibility
  const sel = document.querySelector('select.expense-category[data-line-id="'+lineId+'"]');
  if(sel) sel.value = cat;

  // 4) Ενημέρωση του hidden JSON input
  const input = document.getElementById('summaryJsonInput');
  if(!input) return;
  let data = {};
  try { data = JSON.parse(input.value || '{}'); } catch(e){ data = {}; }

  // Ensure lines array exists
  if(!Array.isArray(data.lines)) data.lines = [];

  // Update or add line
  let line = data.lines.find(l => String(l.id || l.line_id || '') === lineId);
  if(!line){
    line = {id: lineId};
    data.lines.push(line);
  }
  line.category = cat; // <--- εδώ γράφεται η κατηγορία

  // Save back
  input.value = JSON.stringify(data);
});

document.querySelectorAll('.category-btn').forEach(btn=>{
  btn.addEventListener('click', function(ev){
    ev.preventDefault(); // δεν χρειάζεται stopPropagation

    const lineId = this.dataset.lineId;
    const cat = this.dataset.cat;

    // Αποτύπωση UI
    const siblings = this.parentElement.querySelectorAll('.category-btn');
    siblings.forEach(s => s.classList.remove('bg-sky-600','text-white'));
    this.classList.add('bg-sky-600','text-white');

    // Ενημέρωση select για συμβατότητα
    const sel = document.querySelector('select.expense-category[data-line-id="'+lineId+'"]');
    if(sel) sel.value = cat;

    // Ενημέρωση summaryJsonInput
    const input = document.getElementById('summaryJsonInput');
    if(!input) return;
    let data = {};
    try { data = JSON.parse(input.value || '{}'); } catch(e){ data={}; }
    if(!Array.isArray(data.lines)) data.lines = [];
    let line = data.lines.find(l => String(l.id||l.line_id||'')===lineId);
    if(!line){
      line = {id: lineId};
      data.lines.push(line);
    }
    line.category = cat;
    input.value = JSON.stringify(data);

    // !!! Σημαντικό: μην καλείς stopPropagation εδώ !!!
    // Άλλο modal handler θα πρέπει να φιλτράρει ποιο στοιχείο το ενεργοποιεί
  });
});
document.addEventListener('click', function(ev){
  // Αν το click προέρχεται από κουμπί category, αγνόησε
  if(ev.target.closest('.category-btn')) return;

  // άλλος κώδικας που ανοίγει modal
});





// === Frontend patch: enrich delete_invoices POST + clear client-side cache ===
document.addEventListener('submit', function(ev){
  try{
    const form = ev.target;
    if(!form || !form.action) return;
    // Match delete_invoices endpoint (relative or absolute)
    const a = document.createElement('a'); a.href = form.action;
    const path = (a.pathname || '') + (a.search || '');
    if(!/delete_invoices/.test(path)) return;

    // 1) Ensure active_vat is posted
    const existingHv = form.querySelector('input[name="active_vat"]');
    if(!existingHv){
      const hv = document.createElement('input');
      hv.type = 'hidden';
      hv.name = 'active_vat';
      const activeVat = (document.querySelector('#vatSelector')?.value
                      || document.querySelector('[name="vat"]')?.value
                      || document.body.dataset.activeVat
                      || '').toString().trim();
      hv.value = activeVat;
      form.appendChild(hv);
    }

    // 2) Collect marks to delete
    let marks = Array.from(form.querySelectorAll('input[name="delete_mark"]')).map(i => (i.value||'').trim()).filter(Boolean);
    if(!marks.length){
      marks = Array.from(document.querySelectorAll('input[name="delete_mark"]:checked')).map(i => (i.value||'').trim()).filter(Boolean);
    }

    // 3) Clear client-side caches (localStorage keys that reference these MARKs)
    try{
      marks.forEach(mk => {
        // common per-mark keys
        localStorage.removeItem(`epsilon_summary_${mk}`);
        localStorage.removeItem(`EPSILON:INV:${mk}`);
      });
      // any key containing one of the marks
      for(let i=localStorage.length-1; i>=0; i--){
        const k = localStorage.key(i);
        if(!k) continue;
        if(marks.some(mk => k.includes(mk))){
          localStorage.removeItem(k);
        }
      }
      // also clear any prefilled summary hidden input to avoid stale reopen
      const sumInp = document.getElementById('summaryJsonInput');
      if(sumInp) sumInp.value = '';
    }catch(e){ /* ignore storage errors */ }

  }catch(err){
    console.warn('delete_invoices frontend patch failed', err);
  }
}, true);
(function receiptsRepeatModalGuard(){
  const once = { submitted:false };

  function qs(id){ return document.getElementById(id); }

  function readSummary(){
    try { return JSON.parse(qs('summaryJsonInput')?.value || '{}'); }
    catch(_) { return {}; }
  }

  function isMeaningfulSummary(o){
    try{
      if (!o || typeof o!=='object') return false;
      const mark = String(o.mark || o.MARK || '').trim();
      if (!mark || mark.length<6) return false;
      const lines = Array.isArray(o.lines) ? o.lines : [];
      if (lines.length===0) return false;
      return lines.some(l=>{
        if(!l) return false;
        const desc=(l.description||l.desc||'').toString().trim();
        const amt =(l.amount||l.lineTotal||l.total||'').toString().trim();
        const id  =(l.id||l.line_id||'').toString().trim();
        return !!(desc||amt||id);
      });
    }catch(_){ return false; }
  }

  function isReceiptSummary(o){
    try{
      const t = (o.type_name || o.type || '').toString().toLowerCase();
      const c = (o.category || o.characteristic || o['χαρακτηρισμός'] || '').toString().toLowerCase();
      return !!(o.is_receipt || t.includes('απόδει') || t.includes('receipt') || t.includes('λιαν') || c==='αποδειξακια');
    }catch(_){ return false; }
  }

  function forceEdit(){
    try { return new URLSearchParams(location.search).get('force_edit') === '1'; }
    catch(_){ return false; }
  }

  function shouldOpenSummaryModal(obj){
    const receiptsOn = !!(qs('useReceiptsSwitch') && qs('useReceiptsSwitch').checked);
    const repeatOn   = !!(qs('repeatEntrySwitch') && qs('repeatEntrySwitch').checked);
    // Αν είμαστε σε αποδείξεις (ή το summary είναι απόδειξη) και repeat ON και ΔΕΝ είναι reclassification -> ΜΗΝ ανοίξεις modal
    if ((receiptsOn || isReceiptSummary(obj)) && repeatOn && !forceEdit()) return false;
    return true;
  }

  function autoSubmitReceipt(obj){
    if (once.submitted) return;                       // το στείλαμε ήδη σε αυτόν τον κύκλο
    if (!isMeaningfulSummary(obj)) return;            // ασφαλιστική δικλείδα
    const mark = (obj.mark || obj.MARK || '').toString().trim();
    if (!mark) return;
    const key = 'rc-auto:' + mark;
    if (sessionStorage.getItem(key)) return;          // ήδη υποβλήθηκε μετά από reload

    // Επέβαλε “Αποδειξάκια”
    try{
      if (!Array.isArray(obj.lines)) obj.lines = [];
      obj.is_receipt = true;
      obj.category = 'αποδειξακια';
      obj.characteristic = 'αποδειξακια';
      obj['χαρακτηρισμός'] = 'αποδειξακια';
      qs('summaryJsonInput').value = JSON.stringify(obj);
    }catch(_){}

    const form = qs('saveSummaryForm');
    if (!form) return;
    once.submitted = true;
    sessionStorage.setItem(key,'1');                 // ώστε στο επόμενο reload να ΜΗΝ ξαναστείλει
    form.submit();
  }

  // Φρένο: ΜΗΝ υποβάλλεις την search-form χωρίς mark KAI χωρίς url
  (function guardEmptySearchSubmit(){
    const form = qs('markSearchForm');
    if (!form) return;
    form.addEventListener('submit', (e)=>{
      const mark = (qs('markInput')?.value || '').trim();
      const url  = (qs('scrapeUrlInput')?.value || '').trim();
      if (!mark && !url) e.preventDefault();
    }, true);
  })();

  // Παρακολούθησε το modal: αν πάει να ανοίξει ενώ ΔΕΝ πρέπει, κλείστο και κάνε auto-submit
  const modal = qs('summaryModal');
  if (!modal) return;

  const observer = new MutationObserver(function(){
    try{
      const visible = modal && getComputedStyle(modal).display !== 'none';
      if (!visible) return;
      const obj = readSummary();
      if (!shouldOpenSummaryModal(obj)) {
        // Μπλόκαρε το modal και προχώρησε σε auto-submit
        modal.style.display = 'none';
        autoSubmitReceipt(obj);
      }
    }catch(_){}
  });

  try{
    observer.observe(modal, { attributes:true, attributeFilter:['style','class'] });
  }catch(_){}

  // One-shot check αν τυχόν ξεκινά ήδη ανοιχτό
  setTimeout(()=>{
    try{
      const visible = modal && getComputedStyle(modal).display !== 'none';
      const obj = readSummary();
      if (visible && !shouldOpenSummaryModal(obj)) {
        modal.style.display = 'none';
        autoSubmitReceipt(obj);
      }
    }catch(_){}
  }, 80);
})();

</script>

<style>
    /* minimal styling for the toggle switch */
    /* μόνο για modal */
    .modal-summary-table th {
        background-color: #0d6efd;
        color: white;
        border: 1px solid #ccc;
    }

    .modal-summary-table td {
        border: 1px solid #e2e8f0;
    }

    .modal-summary-table tr:nth-child(even) {
        background-color: #f9fafb;
    }

    .modal-summary-table tr:hover {
        background-color: #e6f0ff;
    }

    .modal-summary-table tfoot td {
        background-color: #f1f5f9;
    }

    /* κλείδωμα κλικ πίσω από modal */
    .modal-backdrop {
        position: fixed;
        inset: 0;
        background: rgba(0,0,0,.45);
        z-index: 99998;
    }

    #summaryModal {
        z-index: 99999;
        position: fixed;
        inset: 0;
        display: none;
        align-items: center;
        justify-content: center;
    }

        #summaryModal.show {
            display: flex;
        }

    body.modal-open #page-root {
        pointer-events: none;
    }
    /* βάλε id=page-root στο κύριο wrapper της σελίδας */
    body.modal-open #summaryModal,
    body.modal-open #summaryModal * {
        pointer-events: auto;
    }

    .toggle-switch {
        width: 42px;
        height: 24px;
        -webkit-appearance: none;
        appearance: none;
        background: #e5e7eb;
        border-radius: 999px;
        position: relative;
        outline: none;
        cursor: pointer;
        vertical-align: middle;
    }

        .toggle-switch:checked {
            background: #0ea5a4;
        }

        .toggle-switch::after {
            content: "";
            position: absolute;
            top: 3px;
            left: 3px;
            width: 18px;
            height: 18px;
            border-radius: 999px;
            background: white;
            transition: transform .15s ease;
        }

        .toggle-switch:checked::after {
            transform: translateX(18px);
        }
</style>



<script>/* ===== Auto-submit segmented toggle + guarded auto-detect (receipts & invoices) ===== */
(function(){
  try {
    // Globals
    window.__RC_FLAGS  = window.__RC_FLAGS  || {};
    window.__RC_LOCKS  = window.__RC_LOCKS  || {};
    const AUTO_KEY = 'rc:autoSubmitEnabled';

    // UI refs (may be absent in some partial renders)
    const form     = document.getElementById('markSearchForm');
    const markEl   = document.getElementById('markInput');
    const urlEl    = document.getElementById('scrapeUrlInput'); // may be dynamically created in your code
    const btnOn    = document.getElementById('autoSubmitBtnOn');
    const btnOff   = document.getElementById('autoSubmitBtnOff');
    const receiptsSwitch = document.getElementById('useReceiptsSwitch');

    // State helpers
    function getAuto(){ try { return localStorage.getItem(AUTO_KEY) === '1'; } catch(_) { return false; } }
    function setAuto(v){
  try { localStorage.setItem(AUTO_KEY, v ? '1' : '0'); } catch(_) {}
  window.__RC_FLAGS.auto_submit_enabled = !!v;
  updateUi();

  // reload με συγχρονισμό querystring
  try {
    const p = new URLSearchParams(location.search);
    if (v) p.set('auto_submit','1'); else p.delete('auto_submit');
    const newQS = p.toString();
    const cur  = location.pathname + location.search;
    const next = location.pathname + (newQS ? '?' + newQS : '');
    if (next === cur) {
      location.reload();          // αν δεν αλλάζει το URL, αναγκαστικό reload
    } else {
      location.search = newQS;    // αλλάζοντας το query κάνει reload μόνο του
    }
  } catch (e) {
    location.reload();
  }
}

    function updateUi(){
      const on = getAuto();
      if (btnOn && btnOff) {
        btnOn.classList.toggle('bg-sky-600', on);
        btnOn.classList.toggle('text-white', on);
        btnOff.classList.toggle('bg-sky-600', !on);
        btnOff.classList.toggle('text-white', !on);
      }
    }
    updateUi();
    if (btnOn)  btnOn.addEventListener('click', ()=> setAuto(true));
    if (btnOff) btnOff.addEventListener('click', ()=> setAuto(false));

    // Utilities
    function isVisible(el){
      if(!el) return false;
      const cs = getComputedStyle(el);
      return !(cs.display === 'none' || cs.visibility === 'hidden' || cs.opacity === '0');
    }
    function warningOpen(){
      const ids = ['receiptWarn','afmWarningModal','receiptWarningModal','yearWarningModal'];
      for (const id of ids){ const el = document.getElementById(id); if (el && isVisible(el)) return true; }
      // generic: any visible dialog that is not the summary modal
      const nodes = document.querySelectorAll('[role="dialog"],[aria-modal="true"],.modal,.modal-root');
      for (const n of nodes){
        if (!isVisible(n)) continue;
        if (n.id === 'summaryModal' || n.id === 'receiptsModal') continue;
        const t = (n.textContent || '').toLowerCase();
        if (/\bπροειδοπ|\bπροσοχ|warning|σφάλμα|error/.test(t)) return true;
      }
      return false;
    }

    const normMark = v => (v||'').replace(/\D/g,'');
    const isMark   = v => normMark(v).length === 15;
    const isUrl    = v => {
      const s = (v||'').trim();
      return /^https?:\/\/\S+/i.test(s) || /^www\.\S+/i.test(s);
    };
    const extractMark = s => {
      const m = String(s||'').match(/\b(\d{15})\b/);
      return m ? m[1] : '';
    };

    function currentKey(){
      const mv = (markEl && markEl.value) ? markEl.value.trim() : '';
      const uv = (document.getElementById('scrapeUrlInput')?.value || '').trim(); // requery in case it was injected after
      const receipts = !!(receiptsSwitch && receiptsSwitch.checked);

      // For receipts: prefer a URL, but accept MARK inside URL as fallback
      if (receipts) {
        if (isUrl(uv)) return 'url:'+uv.replace(/\/+$/,'');
        const ex = extractMark(uv); if (ex) return 'mark:'+ex;
        // also allow mark typed in markInput if user didn't switch field
        if (isMark(mv)) return 'mark:'+normMark(mv);
        return null;
      }

      // For invoices: prefer MARK; but accept URL too
      if (isMark(mv)) return 'mark:'+normMark(mv);
      if (isUrl(mv)) return 'url:'+mv.replace(/\/+$/,'');
      return null;
    }

    let pending = false;
    const KEY_LAST = 'rc:lastSubmitKey';
    const TTL_MS   = 20000;
    function readLast(){
      try {
        const raw = sessionStorage.getItem(KEY_LAST);
        if(!raw) return null;
        const o = JSON.parse(raw);
        if(!o || !o.ts || (Date.now()-o.ts)>TTL_MS) return null;
        return o.k || null;
      }catch(_){ return null; }
    }
    function writeLast(k){
      try { sessionStorage.setItem(KEY_LAST, JSON.stringify({k, ts: Date.now()})); } catch(_) {}
    }

    const debounce = (fn,ms)=>{ let t; return (...a)=>{ clearTimeout(t); t=setTimeout(()=>fn(...a),ms); }; };

    function trySubmit(){
      if (!form || !getAuto()) return;
      if (warningOpen()) return;
      const k = currentKey();
      if (!k) return;

      // prevent collisions with existing receipts lock if present
      if (window.__RC_LOCKS && window.__RC_LOCKS.scrape) return;

      // prevent duplicate submits on same key
      const last = readLast();
      if (last && last === k) return;

      // submit once
      writeLast(k);
      if (pending) return;
      pending = true;
      try {
        if (form.requestSubmit) form.requestSubmit(); else form.submit();
      } finally {
        setTimeout(()=>{ pending=false; }, 500);
      }
    }

    const onChange = debounce(trySubmit, 140);

    // Wire inputs if present
    if (markEl) {
      markEl.addEventListener('input', onChange);
      markEl.addEventListener('keyup', onChange);
      markEl.addEventListener('paste', ()=>setTimeout(onChange,0));
    }
    // url input could be injected later; observe for appearance
    let tries = 30;
    const iv = setInterval(()=>{
      const u = document.getElementById('scrapeUrlInput');
      if (u) {
        u.addEventListener('input', onChange);
        u.addEventListener('keyup', onChange);
        u.addEventListener('paste', ()=>setTimeout(onChange,0));
        clearInterval(iv);
      }
      if(--tries<=0) clearInterval(iv);
    }, 200);

    // Initial pass (for browser autofill)
    window.addEventListener('load', ()=> setTimeout(onChange, 60));

    // Ensure a stub exists to avoid ReferenceError when other code calls it
    if (typeof window.autoSubmitReceipt !== 'function') {
      window.autoSubmitReceipt = function(){ /* stub to avoid ReferenceError; actual flow handled elsewhere */ };
    }
  } catch (err) {
    console.warn('Auto-submit toggle patch failed', err);
  }
})();</script>

<script>/* === Persist Receipts/Invoices toggle across refresh === */
<script>
/* === Persist Receipts/Invoices toggle across refresh (v2) === */
(function persistReceiptsToggle(){
  const KEY = 'rc:useReceipts';
  const sw  = document.getElementById('useReceiptsSwitch');
  const markInput = document.getElementById('markInput');
  function ensureUrlInput(){
    let el = document.getElementById('scrapeUrlInput');
    if (!el) {
      // try to locate after markInput if dynamically created later by other code
      el = document.createElement('input');
      el.id = 'scrapeUrlInput';
      el.placeholder = 'Εισάγετε URL παραστατικού (για αποδείξεις)';
      el.className = 'p-2 border rounded w-2/4 hidden';
      el.type = 'text';
      if (markInput && markInput.parentElement) {
        markInput.parentElement.insertBefore(el, markInput.nextSibling);
      } else {
        document.body.appendChild(el);
      }
    }
    return el;
  }
  function applyUI(isReceipts){
    const urlInput = ensureUrlInput();
    if (isReceipts){
      markInput && markInput.classList.add('hidden');
      urlInput && urlInput.classList.remove('hidden');
    } else {
      markInput && markInput.classList.remove('hidden');
      urlInput && urlInput.classList.add('hidden');
    }
  }

  if (!sw) return;
  // restore saved value
  const saved = localStorage.getItem(KEY);
  if (saved !== null) sw.checked = (saved === '1');
  applyUI(sw.checked);

  // if URL input appears later (other scripts), re-apply for a short window
  let tries = 20;
  const iv = setInterval(()=>{
    applyUI(sw.checked);
    if (--tries <= 0) clearInterval(iv);
  }, 200);

  sw.addEventListener('change', () => {
    localStorage.setItem(KEY, sw.checked ? '1' : '0');
    applyUI(sw.checked);
  });
})();</script>

<script>/* === Lightweight warning detector (client/server modals) === */
(function ensureWarningOpenHelper(){
  if (typeof window.__rc_warningOpen === 'function') return;
  window.__rc_warningOpen = function(){
    function vis(el){ if(!el) return false; const cs=getComputedStyle(el); return !(cs.display==='none'||cs.visibility==='hidden'||cs.opacity==='0'); }
    const ids=['receiptWarn','afmWarningModal','receiptWarningModal','yearWarningModal'];
    for (const id of ids){ const el=document.getElementById(id); if (el && vis(el)) return true; }
    const nodes=document.querySelectorAll('[role="dialog"],[aria-modal="true"],.modal,.modal-root');
    for (const n of nodes){
      if (!vis(n)) continue;
      if (n.id==='summaryModal' || n.id==='receiptsModal') continue;
      const t=(n.textContent||'').toLowerCase();
      if (/(προειδοπ|προσοχ|warning|σφάλμα|error)/.test(t)) return true;
    }
    return false;
  };
})();</script>

<script>
/* === RC helpers μόνο για flow Αποδείξεων === */
window.RC = window.RC || {};

RC.hasWarnings = function(){ return (typeof window.__rc_warningOpen === 'function') ? window.__rc_warningOpen() : false; };

RC.normalizeReceiptSummary = function (summaryObj) {
  summaryObj.is_receipt = true;
  summaryObj.type = summaryObj.type || 'ΑΠΟΔΕΙΞΗ';
  summaryObj.type_name = summaryObj.type_name || 'ΑΠΟΔΕΙΞΗ';
  summaryObj.category = 'αποδειξακια';
  if (!Array.isArray(summaryObj.lines) || !summaryObj.lines.length) {
    const tot = summaryObj.total_amount || summaryObj.totalValue || summaryObj.totalNetValue || '';
    summaryObj.lines = [{ id:'r0', description:'', amount:String(tot||''), vat:'', vatCategory:'', category:'αποδειξακια' }];
  } else {
    summaryObj.lines = summaryObj.lines.map((l,i)=>({
      id: String(l?.id || l?.line_id || ('r'+i)),
      description: String(l?.description || l?.desc || ''),
      amount: String(l?.amount || l?.lineTotal || l?.total || ''),
      vat: String(l?.vat || l?.vatRate || ''),
      vatCategory: String(l?.vatCategory || l?.vat_category || ''),
      category: String(l?.category || '') || 'αποδειξακια'
    }));
  }
  return summaryObj;
};

RC.confirmReceiptOnce = async function(summaryObj, scrapeUrl){
  window.__RC_LOCKS = window.__RC_LOCKS || {};
  if (window.__RC_LOCKS.confirm) return { ok:false, reason:'locked' };
  window.__RC_LOCKS.confirm = true;

  try {
    const VAT = "{{ vat or '' }}";
    const afmVal = (VAT || summaryObj.AFM_issuer || summaryObj.AFM || (summaryObj.raw && summaryObj.raw.issuer_vat) || '').toString().trim();
    if (!afmVal) return { ok:false, reason:'missing_afm' };

    if (!/\b\d{15}\b/.test(String(summaryObj.mark||'').trim())) {
      const r = await fetch('/api/next_receipt_mark', { credentials:'same-origin' });
      const j = await r.json().catch(()=>null);
      if (j && j.mark) summaryObj.mark = j.mark;
    }

    let yearVal = "{{ active_year|default('') }}";
    if (!yearVal) {
      try { const fy = await fetch('/get_fiscal_year', { credentials:'same-origin' }); const fyj = await fy.json(); if (fyj && fyj.exists) yearVal = String(fyj.fiscal_year); } catch(_){}
    }
    if (!yearVal) {
      const any = summaryObj.issueDate || summaryObj.issue_date || (summaryObj.raw && summaryObj.raw.issue_date) || '';
      const m = String(any).match(/\b(19|20)\d{2}\b/);
      yearVal = m ? m[0] : String((new Date()).getUTCFullYear());
    }

    const payload = {
      url: (scrapeUrl||'').trim(),
      summary_json: JSON.stringify(summaryObj),
      force: false,
      category: 'αποδειξακια',
      afm: afmVal,
      year: String(yearVal),
      mark: String(summaryObj.mark||'')
    };

    const res = await fetch('/api/confirm_receipt', {
      method: 'POST',
      credentials: 'same-origin',
      headers: {'Content-Type':'application/json','X-Requested-With':'XMLHttpRequest'},
      body: JSON.stringify(payload)
    });
    const jj = await res.json().catch(()=>null);
    if (!res.ok || !jj || !jj.ok) return { ok:false, reason: (jj&&jj.error) || ('HTTP '+res.status) };

    return { ok:true };
  } finally {
    window.__RC_LOCKS.confirm = false;
  }
};

RC.handleReceiptAfterScrape = async function(summaryObj, scrapeUrl){
  try {
    const repeatOn = !!document.getElementById('repeatEntrySwitch')?.checked;
    const forceEdit = (typeof FORCE_EDIT !== 'undefined') ? !!FORCE_EDIT : false;
    if (!repeatOn || forceEdit || RC.hasWarnings()) return false;

    RC.normalizeReceiptSummary(summaryObj);
    const summaryInput = document.getElementById('summaryJsonInput');
    if (summaryInput) summaryInput.value = JSON.stringify(summaryObj);

    const r = await RC.confirmReceiptOnce(summaryObj, scrapeUrl);
    if (!r.ok) {
      if (r.reason === 'missing_afm') {
        window.openReceiptWarning && openReceiptWarning('Λείπει AFM ενεργού πελάτη.');
      } else {
        showFlash('Σφάλμα αποθήκευσης: ' + (r.reason || 'άγνωστο'), 'error', 6000);
      }
      return false;
    }
    window.__RC_FLAGS = window.__RC_FLAGS || {}; window.__RC_FLAGS.autoHandled = true;
    showFlash('Αποθηκεύτηκε η απόδειξη (repeat).', 'success', 900);
    try { document.getElementById('summaryModal').style.display = 'none'; } catch(_){}
    try { document.getElementById('scrapeUrlInput').value = ''; } catch(_){}
    try { document.getElementById('markInput').value = ''; } catch(_){}
    window.location = window.location.pathname;
    return true;
  } catch (e) {
    console.warn('handleReceiptAfterScrape failed', e);
    return false;
  }
};
document.addEventListener('DOMContentLoaded', () => {
  const params = new URLSearchParams(location.search);

  const isReceipts =
    (params.get('use_receipts') === '1') ||
    (localStorage.getItem('pref_use_receipts') === '1');

  const repeatOn =
    (params.get('repeat') === '1') ||
    (localStorage.getItem('pref_repeat') === '1');

  const autoOn = params.has('auto_submit')
    ? (params.get('auto_submit') === '1')
    : (localStorage.getItem('pref_auto_submit') === '1');

  if (!(isReceipts && repeatOn && autoOn)) return;

  // 1) Κρύψε ό,τι modal επιβεβαίωσης υπάρχει για αποδείξεις
  const hideModal = () => {
    ['#receiptsModal', '#summaryModal', '[data-role="modal-warning"]', '#warningModal']
      .forEach(sel => {
        const el = document.querySelector(sel);
        if (!el) return;
        el.classList?.add('hidden');
        el.style.display = 'none';
      });
  };
  hideModal();

  // 2) Βεβαιώσου ότι στο submit περνάει repeat_enabled=1
  const ensureRepeatHidden = (form) => {
    if (!form) return;
    let h = form.querySelector('input[name="repeat_enabled"]');
    if (!h) {
      h = document.createElement('input');
      h.type = 'hidden';
      h.name = 'repeat_enabled';
      form.appendChild(h);
    }
    h.value = '1';
  };

  // 3) Αυτόματο submit μόλις είναι έτοιμη η φόρμα/δεδομένα
  let submitted = false;
  const tryAutoSubmit = () => {
    if (submitted) return;

    // Βρες τη φόρμα αποθήκευσης
    const form = document.querySelector('form[action$="/save_summary"]');
    if (!form) return;

    // Έλεγξε ότι υπάρχει payload: summary_json (input/textarea) ή τουλάχιστον το mark
    const payloadEl = form.querySelector('input[name="summary_json"],textarea[name="summary_json"]');
    const hasPayload = payloadEl ? String(payloadEl.value || '').trim().length > 0 : false;
    const hasMark = String((form.querySelector('[name="mark"]') || {}).value || '').trim().length === 15;

    if (!hasPayload && !hasMark) return;

    ensureRepeatHidden(form);
    submitted = true;
    hideModal();
    form.submit();
  };

  // Δοκίμασε άμεσα & με μικρό retry
  tryAutoSubmit();
  const i1 = setInterval(() => {
    if (submitted) { clearInterval(i1); return; }
    tryAutoSubmit();
  }, 150);

  // Παρακολούθησε DOM changes (όταν γεμίσει το modal/φόρμα από το fetch)
  const mo = new MutationObserver(() => tryAutoSubmit());
  mo.observe(document.body, { subtree: true, childList: true, attributes: false });

  // Safety stop μετά από ~6s για να μην τρέχει για πάντα
  setTimeout(() => mo.disconnect(), 6000);
});

</script>


<script src="{{ url_for('static', filename='receipts_repeat_direct.js') }}"></script>
{% endblock %}

<!-- === BEGIN: Injected fix (v2) for receipts auto-flow & afm_epsilon cleanup === -->
<script><script>
/* RC-REPEAT-STATE bridge για Αποδείξεις & Τιμολόγια
   - Διαβάζει το state από backend (/api/repeat_state/get) στην εκκίνηση
   - Το περνάει και σε localStorage (REPEAT:enabled) & body dataset (data-repeat-enabled)
   - Όταν αλλάζει ο διακόπτης repeatEntrySwitch, κάνει POST στο /api/repeat_state/set
   - Στο submit της φόρμας αναζήτησης, κάνει ένα φρεσκάρισμα του state πριν τη ροή
*/
(function() {
  const LS_KEY_REPEAT_ENABLED = 'REPEAT:enabled';

  async function refreshRepeatState() {
    try {
      const r = await fetch('/api/repeat_state/get', { credentials: 'include' });
      const j = await r.json();
      const enabled = !!(j && j.ok && j.enabled);
      localStorage.setItem(LS_KEY_REPEAT_ENABLED, enabled ? '1' : '0');
      document.body.dataset.repeatEnabled = enabled ? '1' : '0';
      window.REPEAT_ENABLED = enabled;

      // συγχρόνισε και το switch αν υπάρχει
      const sw = document.getElementById('repeatEntrySwitch');
      if (sw) {
        sw.checked = enabled;
      }
      console.debug('[RC-REPEAT-STATE] GET ->', { enabled });
    } catch (e) {
      console.warn('[RC-REPEAT-STATE] GET failed', e);
    }
  }

  async function setRepeatEnabled(enabled) {
    try {
      const r = await fetch('/api/repeat_state/set', {
        method: 'POST',
        headers: { 'Content-Type': 'application/json' },
        credentials: 'include',
        body: JSON.stringify({ enabled: !!enabled })
      });
      const j = await r.json();
      if (!j || !j.ok) throw new Error(j && j.error || 'unknown');
      // persist τοπικά
      localStorage.setItem(LS_KEY_REPEAT_ENABLED, enabled ? '1' : '0');
      document.body.dataset.repeatEnabled = enabled ? '1' : '0';
      window.REPEAT_ENABLED = !!enabled;
      console.debug('[RC-REPEAT-STATE] SET ->', { enabled });
    } catch (e) {
      console.warn('[RC-REPEAT-STATE] SET failed', e);
    }
  }

  // bootstrap: στην εκκίνηση
  document.addEventListener('DOMContentLoaded', () => {
    refreshRepeatState();
    const sw = document.getElementById('repeatEntrySwitch');
    if (sw) {
      sw.addEventListener('change', function() {
        setRepeatEnabled(this.checked);
      });
    }

    // στο submit της αναζήτησης: κάνε ένα γρήγορο refresh για να «δει» σωστά το autosave των αποδείξεων
    const form = document.getElementById('markSearchForm');
    if (form) {
      form.addEventListener('submit', () => {
        // fire-and-forget, δεν μπλοκάρουμε το submit
        refreshRepeatState();
      });
    }
  });
})();</script>

 (function(){
  function isDetailed(x){
    try{
      if(!x || typeof x !== 'object') return false;
      if (Array.isArray(x.lines) && x.lines.length) {
        // any non-empty field in a line
        for (const l of x.lines) {
          if (l && (String(l.amount||'').trim() || String(l.description||'').trim() || String(l.vat||'').trim())) {
            return true;
          }
        }
      }
      if (String(x.totalNetValue||'').trim() || String(x.totalValue||'').trim()) return true;
      const t = (x.type||x.type_name||'').toString().toLowerCase();
      if ((t.includes('απόδει') || t.includes('receipt')) && String(x.totalValue||'').trim()) return true;
      return false;
    }catch(e){ return false; }
  }
  function isReceipt(x){
    try{
      if (x && x.is_receipt) return true;
      const t = (x?.type || x?.type_name || '').toString().toLowerCase();
      if (t.includes('απόδει') || t.includes('receipt')) return true;
      const ch = (x?.category || x?.χαρακτηρισμός || x?.characteristic || '');
      return ch === 'αποδειξακια';
    }catch(e){ return false; }
  }
  function prefer(a,b){
    const da = isDetailed(a), db = isDetailed(b);
    if (da && !db) return a;
    if (db && !da) return b;
    const la = Array.isArray(a?.lines) ? a.lines.length : 0;
    const lb = Array.isArray(b?.lines) ? b.lines.length : 0;
    if (lb > la) return b;
    return a;
  }
  function sanitizeAfmEpsilon(arr){
    try{
      if(!Array.isArray(arr)) return arr;
      const byMark = new Map();
      for(const item of arr){
        const m = String(item?.mark || '').trim();
        if(!m) continue;
        if(!byMark.has(m)) byMark.set(m, item);
        else byMark.set(m, prefer(byMark.get(m), item));
      }
      let out = Array.from(byMark.values());
      out = out.filter(isDetailed); // drop placeholders
      return out;
    }catch(e){
      console.warn('sanitizeAfmEpsilon failed', e);
      return arr;
    }
  }

  // Clean global cache once
  try { if (window.afm_epsilon) { window.afm_epsilon = sanitizeAfmEpsilon(window.afm_epsilon); } } catch(e){}

  // Pick ONE receipt to submit when repeat+receipts is ON
  function pickReceiptSummary(){
    try{
      // Priority 1: explicit modal summary if page defines it
      if (window.modal_summary && isReceipt(window.modal_summary)) return window.modal_summary;
      // Priority 2: data attribute on any modal container
      const el = document.querySelector('[data-modal-summary]');
      if (el){
        try{
          const obj = JSON.parse(el.getAttribute('data-modal-summary'));
          if (isReceipt(obj)) return obj;
        }catch(_){}
      }
      // Priority 3: last detailed receipt from afm_epsilon
      const arr = Array.isArray(window.afm_epsilon) ? window.afm_epsilon.slice() : [];
      const receipts = arr.filter(x => isReceipt(x) && isDetailed(x));
      if (receipts.length) return receipts[receipts.length - 1];
    }catch(e){ console.warn('pickReceiptSummary failed', e); }
    return null;
  }

  try {
    const repeatSwitch = document.getElementById('repeatEntrySwitch');
    const useReceipts   = document.getElementById('useReceiptsSwitch');
    const summaryInput  = document.getElementById('summaryJsonInput');
    const saveForm      = document.getElementById('saveSummaryForm');
    const auto = !!(useReceipts && useReceipts.checked) && !!(repeatSwitch && repeatSwitch.checked);
    if (auto && summaryInput && saveForm) {
      const chosen = pickReceiptSummary();
      if (!chosen) {
        console.warn('Auto-submit suppressed: no detailed receipt summary found.');
        return;
      }
      // Ensure per-line category and flags
      try{
        if (!Array.isArray(chosen.lines)) chosen.lines = [];
        if (chosen.lines.length === 0) {
          // synthesize a simple line from totalValue when missing
          const lid = (String(chosen.mark||'') + '_r0').replace(/^_+|_+$/g,'') || 'r0';
          chosen.lines = [{
            id: lid, description: "", amount: String(chosen.totalValue||""), vat: "", category: "αποδειξακια", vatCategory: ""
          }];
        } else {
          chosen.lines = chosen.lines.map(l => (l && typeof l === 'object') ? {
            ...l,
            category: l.category || 'αποδειξακια'
          } : l);
        }
        chosen.is_receipt = true;
        chosen.category = chosen.category || 'αποδειξακια';
        chosen.characteristic = chosen.characteristic || 'αποδειξακια';
      }catch(_){}
      summaryInput.value = JSON.stringify(chosen);
      setTimeout(function(){
        if (!saveForm.dataset._autoSubmitted) {
          saveForm.dataset._autoSubmitted = '1';
          saveForm.requestSubmit ? saveForm.requestSubmit() : saveForm.submit();
        }
      }, 30);
    }
  } catch(e) { console.warn('receipts auto-confirm failed', e); }
})();</script>
<!-- === END: Injected fix (v2) === -->
<!-- RC_RECEIPT_AUTOPILOT_PATCH -->
<script>(function(){'use strict';
  // ====== Robust receipts repeat autopilot (no UI break) ======
  window.__RC_FLAGS = window.__RC_FLAGS || {};

  function lsget(key, fallback){ try{ const v=localStorage.getItem(key); if(v===null) return fallback; if(v==='1') return true; if(v==='0') return false; return v; }catch(_){
    return fallback; } }

  function receiptsSwitchOn(){ try{ return !!document.getElementById('useReceiptsSwitch')?.checked; }catch(_){
    return !!lsget('rc:useReceipts','receipts')==='receipts'; } }

  function autoSubmitOn(){ return !!lsget('rc:autoSubmitEnabled', true); }
  function repeatSwitchOn(){ try{ return !!document.getElementById('repeatEntrySwitch')?.checked; }catch(_){ return !!lsget('rc:repeat_enabled', false); } }

  async function serverRepeatEnabled(){
    try{ const r = await fetch('/api/repeat_entry/get', { credentials:'include' });
         const j = await r.json(); return !!(j && (j.enabled || j.repeat_enabled)); }
    catch(_){ return repeatSwitchOn(); }
  }

  function hideReceiptBanner(){
    const nodes = document.querySelectorAll('#existingBanner, .flash, .alert');
    nodes.forEach(el => {
      try{ if(/Λήφθηκε απόδειξη/i.test(el.textContent||'')) el.style.display='none'; }catch(_){}
    });
  }

  function tryAutoSave(){
    const form = document.getElementById('saveSummaryForm');
    const input = document.getElementById('summaryJsonInput');
    if (!form || !input) return false;
    // mark flags to suppress informational toast
    window.__RC_FLAGS.autoHandled = true;
    hideReceiptBanner();
    // Submit the server form (keeps server-side logic, excel write etc.)
    // Use a microtask so any last-second JSON sync runs first
    setTimeout(() => {
      try { form.submit(); } catch(e) {
        try { form.dispatchEvent(new Event('submit', { cancelable:false })); } catch(_){}
      }
    }, 30);
    return true;
  }

  function observeModalAndAuto(){
    const modal = document.getElementById('summaryModal');
    if (!modal) return;
    let done = false;
    const doIt = () => {
      if (done) return;
      const visible = getComputedStyle(modal).display !== 'none';
      if (!visible) return;
      if (tryAutoSave()) { done = true; modal.style.display = 'none'; }
    };
    try { new MutationObserver(doIt).observe(modal, { attributes:true, attributeFilter:['style','class'] }); } catch(_){}
    setTimeout(doIt, 80);
  }

  // Kickoff when DOM is ready
  document.addEventListener('DOMContentLoaded', () => {
    // Make search submit more reliable when auto-submit is ON
    const form = document.getElementById('markSearchForm');
    if (form) {
      form.addEventListener('keydown', (e) => {
        if (e.key === 'Enter' && autoSubmitOn()) {
          const mark = (document.getElementById('markInput')?.value || '').trim();
          const url  = (document.getElementById('scrapeUrlInput')?.value || document.getElementById('scrapeUrlField')?.value || '').trim();
          if (!mark && !url) e.preventDefault(); // guard empty
        }
      }, true);
    }

    // Always ensure page comes back to a clean state after any save
    const saveForm = document.getElementById('saveSummaryForm');
    if (saveForm) {
      let reloaded = false;
      const reloadSoon = () => { if (!reloaded) { reloaded = true; setTimeout(() => location.reload(), 300); } };
      saveForm.addEventListener('ajax:done', reloadSoon, { once:true });
      saveForm.addEventListener('submit', () => setTimeout(reloadSoon, 1200), { once:true });
    }

    // If receipts + repeat are ON, suppress the "Λήφθηκε..." toast and auto-save
    Promise.resolve(serverRepeatEnabled()).then((rep) => {
      if (receiptsSwitchOn() && rep) {
        window.__RC_FLAGS.repeat_enabled = true;
        window.__RC_FLAGS.autoHandled = true; // prevents info message in existing code
        if (!tryAutoSave()) observeModalAndAuto();
      }
    });
  });
})();</script>


<!-- ===== Receipts repeat auto-confirm SHIM (appended) ===== -->
<script>(function(){
  // small utility: safe JSON parse
  function parseJSON(x){ try{ return JSON.parse(x); }catch(_){ return null; } }
  function getLS(k, d){ try{ const v = localStorage.getItem(k); return (v===null||v===undefined)?d:v; }catch(_){ return d; } }
  function setLS(k, v){ try{ localStorage.setItem(k, v); }catch(_){ } }
  function isTruthy(v){ return v === true || v === '1' || v === 1 || v === 'true'; }

  // Read repeat + receipts mode from both localStorage and globals/switches
  function getRepeatOn(){
    const ls = getLS('REPEAT:enabled', null);
    if (ls !== null) return isTruthy(ls);
    if (window.REPEAT_ENABLED !== undefined) return !!window.REPEAT_ENABLED;
    const sw = document.getElementById('repeatEntrySwitch');
    return !!(sw && sw.checked);
  }
  function getReceiptsModeOn(){
    const ls = getLS('UI:useReceipts', null);
    if (ls !== null) return isTruthy(ls);
    if (window.USE_RECEIPTS !== undefined) return !!window.USE_RECEIPTS;
    const sw = document.getElementById('useReceiptsSwitch');
    return !!(sw && sw.checked);
  }

  function isReceiptSummary(obj){
    if(!obj || typeof obj !== 'object') return false;
    if (obj.is_receipt === true) return true;
    const t = String(obj.type_name || obj.type || '').toLowerCase();
    const cat = String(obj.category || obj.characteristic || obj['χαρακτηρισμός'] || '').toLowerCase();
    return (t.includes('απόδει') || t.includes('receipt') || cat === 'αποδειξακια');
  }

  function hasMeaningfulLines(obj){
    const arr = Array.isArray(obj && obj.lines) ? obj.lines : [];
    if (arr.length === 0) return false;
    // any non-empty amount OR category is enough
    return arr.some(l => {
      const amt = String(l && (l.amount || l.total || l.lineTotal || '')).trim();
      const cat = String(l && (l.category || l.cat || '')).trim();
      return !!(amt || cat);
    });
  }

  function readSummaryObject(){
    const input = document.getElementById('summaryJsonInput');
    if(!input) return null;
    return parseJSON(input.value || '{}') || null;
  }

  function getScrapeUrl(){
    const u = document.getElementById('scrapeUrlInput') || document.getElementById('scrapeUrlField');
    return u ? (u.value || '') : '';
  }

  let lastMarkTried = null;
  let busy = false;

  async function tryAutoConfirm(){
    if (busy) return;
    const rep = getRepeatOn();
    const inRec = getReceiptsModeOn();
    if (!rep || !inRec) return;

    const s = readSummaryObject();
    if (!s || !isReceiptSummary(s) || !hasMeaningfulLines(s)) return;

    // avoid double firing for the same mark
    const mk = String(s.mark || s.MARK || '').trim();
    if (!mk || mk === lastMarkTried) return;
    lastMarkTried = mk;

    // hide modal pre-emptively to avoid flicker
    try {
      const modal = document.getElementById('summaryModal');
      if (modal) modal.style.display = 'none';
    } catch(_){}

    if (!(window.RC && RC.confirmReceiptOnce && RC.normalizeReceiptSummary)) {
      // RC not yet ready; retry later
      return;
    }

    busy = true;
    try {
      await RC.confirmReceiptOnce(RC.normalizeReceiptSummary(s), getScrapeUrl());
      // keep receipts mode sticky on refresh
      setLS('UI:useReceipts', '1');
      // soft reload to clear form quickly
      setTimeout(function(){
        try {
          const base = location.pathname + '?use_receipts=1';
          location.replace(base);
        } catch(_){ location.reload(); }
      }, 120);
    } catch(err){
      console.warn('[RC-AUTOCONFIRM] failed', err);
      // allow another attempt
      lastMarkTried = null;
    } finally {
      busy = false;
    }
  }

  // Poll for summary changes & conditions (fast but lightweight)
  let pollId = null;
  function startPoll(){
    if (pollId) return;
    pollId = setInterval(tryAutoConfirm, 200);
  }
  function stopPoll(){
    if (pollId) { clearInterval(pollId); pollId = null; }
  }

  // Start ASAP
  startPoll();

  // Re-run when user submits the search form (so mode is immediately persisted)
  document.addEventListener('submit', function(e){
    const f = e.target;
    if (f && f.id === 'markSearchForm') {
      // persist current mode for autosave
      try {
        const sw = document.getElementById('useReceiptsSwitch');
        if (sw) setLS('UI:useReceipts', sw.checked ? '1' : '0');
      } catch(_){}
      setTimeout(tryAutoConfirm, 0);
    }
  }, true);

  // Also, when repeat switch toggles, persist immediately
  document.addEventListener('change', function(e){
    const sw = e.target && e.target.id === 'repeatEntrySwitch' ? e.target : null;
    if (sw){
      setLS('REPEAT:enabled', sw.checked ? '1' : '0');
      setTimeout(tryAutoConfirm, 0);
    }
  }, true);

  // One-time bootstrap from server state (if available via endpoint)
  // This is best-effort; if it fails, user toggles or previous LS values will be used.
  (async function bootstrapRepeatOnce(){
    try {
      const r = await fetch('/api/repeat_entry/get', { credentials: 'same-origin' });
      const j = await r.json();
      if (j && j.ok && j.repeat_entry) {
        setLS('REPEAT:enabled', j.repeat_entry.enabled ? '1' : '0');
        // leave mapping to backend; we only need the enabled bit here
        setTimeout(tryAutoConfirm, 0);
      }
    } catch(_){}
  })();
})();</script>
<script>
document.addEventListener('click', function(e){
  const a = e.target.closest('#charProfilesLink');
  if(!a) return;
  e.preventDefault();
  window.location.href = a.getAttribute('href');
});
</script>

<script>
/* Reload όταν ο χρήστης πατάει "Κατάλαβα" στα warning modals */
(function(){
  // AFM warning (server-rendered modal with #afmModalConfirm)
  const afmOk = document.getElementById('afmModalConfirm'); // υπάρχει ήδη στο search.html
  if (afmOk) {
    afmOk.addEventListener('click', function(){
      try { document.getElementById('afmWarningModal').style.display = 'none'; } catch(_){}
      location.reload();
    });
  }

  // Receipt warning (dynamic modal που φτιάχνεται με openReceiptWarning, κουμπί #receiptWarnOk)
  document.addEventListener('click', function(e){
    if (e.target && e.target.id === 'receiptWarnOk') {
      try { document.getElementById('receiptWarn').style.display = 'none'; } catch(_){}
      location.reload();
    }
  }, true);
})();
</script>

<script src="{{ url_for('static', filename='receipts_repeat_direct.js') }}"></script>
<script src="{{ url_for('static', filename='receipts_autosubmit_strict.js') }}"></script>


<!-- ===== end SHIM ===== --><|MERGE_RESOLUTION|>--- conflicted
+++ resolved
@@ -260,23 +260,17 @@
       return Array.isArray(arr) ? arr.filter(x => x !== 'αποδειξακια') : [];
     } catch(e){ return []; }
   })();
-<<<<<<< HEAD
   window.CUSTOMER_CATEGORIES = CUSTOMER_CATEGORIES.slice();
-=======
->>>>>>> 6737563f
   const CATEGORY_LABELS = (function(){
     try {
       return {{ (customer_category_labels or {}) | tojson | safe }} || {};
     } catch(e){ return {}; }
   })();
-<<<<<<< HEAD
   let CATEGORY_VAT_CONSTRAINTS = (function(){
     try {
       return {{ (category_vat_constraints or {}) | tojson | safe }} || {};
     } catch(e){ return {}; }
   })();
-=======
->>>>>>> 6737563f
   const labelForCategory = (val) => {
     if(!val) return '';
     const key = String(val);
@@ -287,7 +281,6 @@
   };
   window.CATEGORY_LABELS = CATEGORY_LABELS;
   window.labelForCategory = labelForCategory;
-<<<<<<< HEAD
   window.CATEGORY_VAT_CONSTRAINTS = CATEGORY_VAT_CONSTRAINTS;
 
   const deriveVatKey = (raw) => {
@@ -330,8 +323,6 @@
   window.deriveVatKeyForUI = deriveVatKey;
   window.allowedCategoryForVat = allowedCategoryForVat;
   window.categoriesForVatForUI = (vatKey) => categoriesForVat(vatKey, CUSTOMER_CATEGORIES);
-=======
->>>>>>> 6737563f
 
   
   async function fetchDefaultMapping() {
@@ -960,18 +951,12 @@
       select.name = `category[${select.dataset.lineId}]`;
       const emptyOpt = document.createElement('option'); emptyOpt.value=''; emptyOpt.innerText='-- επίλεξε --';
       select.appendChild(emptyOpt);
-<<<<<<< HEAD
       const vatKey = deriveVatKey(ln.vatCategory || ln.vat || ln.vat_category || '');
       const allowed = categoriesForVat(vatKey, categories);
       const previousCat = ln.category || '';
       allowed.forEach(c => {
         const o = document.createElement('option'); o.value = c; o.innerText = (window.labelForCategory ? window.labelForCategory(c) : c);
         if(c === previousCat) o.selected = true;
-=======
-      (categories || []).forEach(c => {
-        const o = document.createElement('option'); o.value = c; o.innerText = (window.labelForCategory ? window.labelForCategory(c) : c);
-        if(c === ln.category) o.selected = true;
->>>>>>> 6737563f
         select.appendChild(o);
       });
 
@@ -1251,18 +1236,12 @@
       sel.className = 'expense-category p-1 border rounded w-full';
       sel.dataset.lineId = lid;
       const opt0 = document.createElement('option'); opt0.value = ''; opt0.innerText = '-- επίλεξε --'; sel.appendChild(opt0);
-<<<<<<< HEAD
       const vatKey = deriveVatKey(vat_cat);
       const allowed = categoriesForVat(vatKey, window.CUSTOMER_CATEGORIES);
       const previousCat = (ln.category || '');
       (allowed || []).forEach(c => {
         const o = document.createElement('option'); o.value = c; o.innerText = (window.labelForCategory ? window.labelForCategory(c) : c);
         if (previousCat === c) o.selected = true;
-=======
-      (window.CUSTOMER_CATEGORIES || []).forEach(c => {
-        const o = document.createElement('option'); o.value = c; o.innerText = (window.labelForCategory ? window.labelForCategory(c) : c);
-        if ((ln.category || '') === c) o.selected = true;
->>>>>>> 6737563f
         sel.appendChild(o);
       });
       sel.addEventListener('change', function(){
@@ -1328,27 +1307,17 @@
   btnRow.id = 'categoryButtons';
   btnRow.className = 'mt-2 flex flex-wrap gap-2';
 
-<<<<<<< HEAD
     const vatKeySingle = deriveVatKey(vat_cat);
     const allowedSingle = categoriesForVat(vatKeySingle, window.CUSTOMER_CATEGORIES);
     (allowedSingle || []).forEach(c => {
-=======
-    (window.CUSTOMER_CATEGORIES || []).forEach(c => {
->>>>>>> 6737563f
       const b = document.createElement('button');
       b.type = 'button';
       b.className = 'category-btn px-3 py-2 border rounded hover:bg-sky-50';
       b.dataset.cat = c;
       b.dataset.lineId = lid;
-<<<<<<< HEAD
       b.innerText = (window.labelForCategory ? window.labelForCategory(c) : c);
       if (c === selected_cat) { b.classList.add('bg-sky-600', 'text-white'); }
       b.addEventListener('click', function(){
-=======
-    b.innerText = (window.labelForCategory ? window.labelForCategory(c) : c);
-    if (c === selected_cat) { b.classList.add('bg-sky-600', 'text-white'); }
-    b.addEventListener('click', function(){
->>>>>>> 6737563f
       const cat = this.dataset.cat;
       // toggle selection
       const currently = (obj.lines[0].category || '');
