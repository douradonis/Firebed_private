--- conflicted
+++ resolved
@@ -95,11 +95,7 @@
           <select name="single_line_cat_{{ lid }}">
             <option value="">-- επίλεξε --</option>
             {% for c in customer_categories %}
-<<<<<<< HEAD
-              <option value="{{ c }}" {% if selected_cat == c %}selected{% endif %}>{{ c }}</option>
-=======
               <option value="{{ c }}" {% if selected_cat is defined and selected_cat == c %}selected{% endif %}>{{ c }}</option>
->>>>>>> cdceb55f
             {% endfor %}
           </select>
           <button id="clearCategoryServer">Καθαρισμός</button>
@@ -164,12 +160,6 @@
   {{ super() }}
 
   {# Export server-side arrays into JS globals so the client receipts logic can use them. If they are not present, provide safe defaults. #}
-<<<<<<< HEAD
-  <script>
-    window.CUSTOMER_CATEGORIES = {{ customer_categories|default([], true)|tojson }};
-    window.VAT = {{ VAT|default(None)|tojson }};
-    window.ACTIVE_YEAR = {{ ACTIVE_YEAR|default(None)|tojson }};
-=======
   {% set _customer_categories = customer_categories if customer_categories is defined else [] %}
   {% set _vat_value = VAT if VAT is defined else None %}
   {% set _active_year = ACTIVE_YEAR if ACTIVE_YEAR is defined else None %}
@@ -177,7 +167,6 @@
     window.CUSTOMER_CATEGORIES = {{ _customer_categories|tojson }};
     window.VAT = {{ _vat_value|tojson }};
     window.ACTIVE_YEAR = {{ _active_year|tojson }};
->>>>>>> cdceb55f
   </script>
 
   <script>
